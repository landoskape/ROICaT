from concurrent.futures import ProcessPoolExecutor, ThreadPoolExecutor
import multiprocessing as mp
import os
from pathlib import Path
import copy
import pickle
import re
import zipfile
import gc
from functools import partial
import typing
import tkinter as tk
import PIL
from PIL import ImageTk
import csv
import warnings
from typing import List, Dict, Tuple, Union, Optional, Any, Callable, Iterable, Sequence, Type, Any, MutableMapping

import numpy as np
from scipy.fft import fftn, ifftn
import torch
import scipy.sparse
import sparse
from tqdm import tqdm
import cv2
import matplotlib.pyplot as plt
import yaml

"""
All of these are from basic_neural_processing_modules
"""

######################################################################################################################################
####################################################### TORCH HELPERS ################################################################
######################################################################################################################################


def set_device(
    use_GPU: bool = True, 
    device_num: int = 0, 
    verbose: bool = True
) -> str:
    """
    Sets the device for PyTorch. If a GPU is available and **use_GPU** is
    ``True``, it will be set as the device. Otherwise, the CPU will be set as
    the device. 
    RH 2022

    Args:
        use_GPU (bool): 
            Determines if the GPU should be utilized: \n
            * ``True``: the function will attempt to use the GPU if a GPU is
              not available.
            * ``False``: the function will use the CPU. \n
            (Default is ``True``)
        device_num (int): 
            Specifies the index of the GPU to use. (Default is ``0``)
        verbose (bool): 
            Determines whether to print the device information. \n
            * ``True``: the function will print out the device information.
            \n
            (Default is ``True``)

    Returns:
        (str): 
            device (str): 
                A string specifying the device, either *"cpu"* or
                *"cuda:<device_num>"*.
    """
    if use_GPU:
        print(f'devices available: {[torch.cuda.get_device_properties(ii) for ii in range(torch.cuda.device_count())]}') if verbose else None
        device = f"cuda:{device_num}" if torch.cuda.is_available() else "cpu"
        if device == "cpu":
            print("no GPU available. Using CPU.") if verbose else None
        else:
            print(f"Using device: '{device}': {torch.cuda.get_device_properties(device_num)}") if verbose else None
    else:
        device = "cpu"
        print(f"device: '{device}'") if verbose else None

    return device


######################################################################################################################################
###################################################### CONTAINER HELPERS #############################################################
######################################################################################################################################


def merge_dicts(
    dicts: List[dict]
) -> dict:
    """
    Merges a list of dictionaries into a single dictionary.
    RH 2022
    
    Args:
        dicts (List[dict]): 
            List of dictionaries to merge.

    Returns:
        (dict): 
            result_dict (dict): 
                A single dictionary that contains all keys and values from the
                dictionaries in the input list.
    """
    out = {}
    [out.update(d) for d in dicts]
    return out 


def deep_update_dict(
    dictionary: dict, 
    key: List[str], 
    val: Any, 
    in_place: bool = False
) -> Union[dict, None]:
    """
    Updates a nested dictionary with a new value.
    RH 2023

    Args:
        dictionary (dict): 
            The original dictionary to update.
        key (List[str]): 
            List of keys representing the hierarchical path to the nested value
            to update. Each element should be a string that represents a level
            in the hierarchy. For example, to change a value in the dictionary
            `params` at key 'dataloader_kwargs' and subkey 'prefetch_factor', you would 
            pass `['dataloader_kwargs', 'prefetch_factor']`.
        val (Any): 
            The new value to set in the dictionary.
        in_place (bool): 
            * ``True``: the original dictionary will be updated in-place and no
              value will be returned. 
            * ``False``, a new dictionary will be created and returned. (Default
              is ``False``)

    Returns:
        (Union[dict, None]): 
            updated_dict (dict): 
                The updated dictionary. Only returned if ``in_place`` is ``False``.
                
    Example:
        .. highlight:: python
        .. code-block:: python

            original_dict = {"level1": {"level2": "old value"}}
            updated_dict = deep_update_dict(original_dict, ["level1", "level2"], "new value", in_place=False)
            # Now updated_dict is {"level1": {"level2": "new value"}}
    """
    def helper_deep_update_dict(d, key, val):
        if type(key) is str:
            key = [key]

        assert key[0] in d, f"RH ERROR, key: '{key[0]}' is not found"

        if type(key) is list:
            if len(key) > 1:
                helper_deep_update_dict(d[key[0]], key[1:], val)
            elif len(key) == 1:
                key = key[0]
                d.update({key:val})

    if in_place:
        helper_deep_update_dict(dictionary, key, val)
    else:
        d = copy.deepcopy(dictionary)
        helper_deep_update_dict(d, key, val)
        return d
        

def flatten_dict(d: MutableMapping, parent_key: str = '', sep: str ='.') -> MutableMapping:
    """
    Flattens a dictionary of dictionaries into a single dictionary. NOTE: Turns
    all keys into strings. Stolen from https://stackoverflow.com/a/6027615.
    RH 2022

    Args:
        d (Dict):
            Dictionary to flatten
        parent_key (str):
            Key to prepend to flattened keys IGNORE: USED INTERNALLY FOR
            RECURSION
        sep (str):
            Separator to use between keys IGNORE: USED INTERNALLY FOR RECURSION

    Returns:
        (Dict):
            flattened dictionary (dict):
                Flat dictionary with the keys to deeper dictionaries joined by
                the separator.
    """

    items = []
    for k, v in d.items():
        new_key = str(parent_key) + str(sep) + str(k) if parent_key else str(k)
        if isinstance(v, MutableMapping):
            items.extend(flatten_dict(v, new_key, sep=sep).items())
        else:
            items.append((new_key, v))
    return dict(items)


######################################################################################################################################
####################################################### MATH FUNCTIONS ###############################################################
######################################################################################################################################


def generalised_logistic_function(
    x: Union[np.ndarray, torch.Tensor], 
    a: float = 0, 
    k: float = 1, 
    b: float = 1, 
    v: float = 1, 
    q: float = 1, 
    c: float = 1,
    mu: float = 0,
) -> Union[np.ndarray, torch.Tensor]:
    """
    Calculates the **generalized logistic function**.

    Refer to `Generalised logistic function
    <https://en.wikipedia.org/wiki/Generalised_logistic_function>`_ for detailed
    information on the parameters. 
    RH 2021

    Args:
        x (Union[np.ndarray, torch.Tensor]): 
            The input to the logistic function.
        a (float): 
            The lower asymptote. (Default is *0*)
        k (float): 
            The upper asymptote when ``c=1``. (Default is *1*)
        b (float): 
            The growth rate. (Default is *1*)
        v (float): 
            Should be greater than *0*, it affects near which asymptote maximum growth
            occurs. (Default is *1*)
        q (float): 
            Related to the value Y(0). Center positions. (Default is *1*)
        c (float): 
            Typically takes a value of *1*. (Default is *1*)
        mu (float): 
            The center position of the function. (Default is *0*)

    Returns:
        (Union[np.ndarray, torch.Tensor]): 
            out (Union[np.ndarray, torch.Tensor]):
                The value of the logistic function for the input ``x``.
    """
    if type(x) is np.ndarray:
        exp = np.exp
    elif type(x) is torch.Tensor:
        exp = torch.exp
    return a + (k-a) / (c + q*exp(-b*(x-mu)))**(1/v)


def bounded_logspace(
    start: float, 
    stop: float, 
    num: int,
) -> np.ndarray:
    """
    Creates a **logarithmically spaced array**, similar to ``np.logspace``, but
    with a defined start and stop. 
    RH 2022

    Args:
        start (float): 
            The first value in the output array.
        stop (float): 
            The last value in the output array.
        num (int): 
            The number of values in the output array.
            
    Returns:
        (np.ndarray): 
            out (np.ndarray): 
                An array of logarithmically spaced values between ``start`` and
                ``stop``.
    """
    exp = 2  ## doesn't matter what this is, just needs to be > 1

    return exp ** np.linspace(np.log(start)/np.log(exp), np.log(stop)/np.log(exp), num, endpoint=True)


######################################################################################################################################
####################################################### CLASSIFICATION ###############################################################
######################################################################################################################################


def confusion_matrix(
    y_hat: np.ndarray, 
    y_true: np.ndarray, 
    counts: bool = False,
) -> np.ndarray:
    """
    Computes the confusion matrix from ``y_hat`` and ``y_true``. ``y_hat``
    should be either predictions or probabilities.
    RH 2022
    
    Args:
        y_hat (np.ndarray): 
            Numpy array of predictions or probabilities. Either \n
            * 1D array of predictions *(n_samples,)*. Values should be integers.
            * 2D array of probabilities *(n_samples, n_classes)*. Values should
              be floats. \n
            (Default is 1D array of predictions)
        y_true (np.ndarray):
            Numpy array of ground truth labels. Either \n
            * 1D array of labels *(n_samples,)*. Values should be integers.
            * 2D array of one-hot labels *(n_samples, n_classes)*. Values should
              be integers. \n
            (Default is 1D array of labels)
        counts (bool):
            If ``False``, the output confusion matrix is normalized. If
            ``True``, the output contains counts. (Default is ``False``)
            
    Returns:
        (np.ndarray): 
            cmat (np.ndarray): 
                The computed confusion matrix.
    """
    n_classes = max(np.max(y_true)+1, np.max(y_hat)+1)
    if y_hat.ndim == 1:
        y_hat = idx_to_oneHot(y_hat, n_classes).astype('int')
    cmat = y_hat.T @ idx_to_oneHot(y_true, n_classes)
    if not counts:
        cmat = cmat / np.sum(cmat, axis=0)[None,:]
    return cmat


def squeeze_integers(
    intVec: Union[list, np.ndarray, torch.Tensor]
) -> Union[np.ndarray, torch.Tensor]:
    """
    Makes integers in an array consecutive numbers starting from the smallest
    value. For example, [7,2,7,4,-1,0] -> [3,2,3,1,-1,0]. This is useful for
    removing unused class IDs. 
    RH 2023
    
    Args:
        intVec (Union[list, np.ndarray, torch.Tensor]):
            1-D array of integers.
    
    Returns:
        (Union[np.ndarray, torch.Tensor]): 
            squeezed_integers (Union[np.ndarray, torch.Tensor]): 
                1-D array of integers with consecutive numbers starting from the
                smallest value.
    """
    if isinstance(intVec, list):
        intVec = np.array(intVec, dtype=np.int64)
    if isinstance(intVec, np.ndarray):
        unique, arange = np.unique, np.arange
    elif isinstance(intVec, torch.Tensor):
        unique, arange = torch.unique, torch.arange
        
    u, inv = unique(intVec, return_inverse=True)  ## get unique values and their indices
    u_min = u.min()  ## get the smallest value
    u_s = arange(u_min, u_min + u.shape[0], dtype=u.dtype)  ## make consecutive numbers starting from the smallest value
    return u_s[inv]  ## return the indexed consecutive unique values


######################################################################################################################################
######################################################### OPTIMIZATION ###############################################################
######################################################################################################################################

class Convergence_checker_optuna:
    """
    Checks if the optuna optimization has converged.
    RH 2023

    Args:
        n_patience (int): 
            Number of trials to look back to check for convergence. 
            Also the minimum number of trials that must be completed 
            before starting to check for convergence. 
            (Default is *10*)
        tol_frac (float): 
            Fractional tolerance for convergence. 
            The best output value must change by less than this 
            fractional amount to be considered converged. 
            (Default is *0.05*)
        max_trials (int): 
            Maximum number of trials to run before stopping. 
            (Default is *350*)
        max_duration (float): 
            Maximum number of seconds to run before stopping. 
            (Default is *600*)
        verbose (bool): 
            If ``True``, print messages. 
            (Default is ``True``)

    Attributes:
        bests (List[float]):
            List to hold the best values obtained in the trials.
        best (float):
            Best value obtained among the trials. Initialized with infinity.

    Example:
        .. highlight:: python
        .. code-block:: python

            # Create a ConvergenceChecker instance
            convergence_checker = ConvergenceChecker(
                n_patience=15, 
                tol_frac=0.01, 
                max_trials=500, 
                max_duration=60*20, 
                verbose=True
            )
            
            # Assume we have a study and trial objects from optuna
            # Use the check method in the callback
            study.optimize(objective, n_trials=100, callbacks=[convergence_checker.check])    
    """
    def __init__(
        self, 
        n_patience: int = 10, 
        tol_frac: float = 0.05, 
        max_trials: int = 350, 
        max_duration: float = 60*10, 
        verbose: bool = True,
    ):
        """
        Initializes the ConvergenceChecker with the given parameters.
        """
        self.bests = []
        self.best = np.inf
        self.n_patience = n_patience
        self.tol_frac = tol_frac
        self.max_trials = max_trials
        self.max_duration = max_duration
        self.num_trial = 0
        self.verbose = verbose
        
    def check(
        self, 
        study: object, 
        trial: object,
    ):
        """
        Checks if the optuna optimization has converged. This function should be
        used as the callback function for the optuna study.

        Args:
            study (optuna.study.Study): 
                Optuna study object.
            trial (optuna.trial.FrozenTrial): 
                Optuna trial object.
        """
        dur_first, dur_last = study.trials[0].datetime_complete, trial.datetime_complete
        if (dur_first is not None) and (dur_last is not None):
            duration = (dur_last - dur_first).total_seconds()
        else:
            duration = 0
        
        if trial.value < self.best:
            self.best = trial.value
        self.bests.append(self.best)
            
        bests_recent = np.unique(self.bests[-self.n_patience:])
        if self.num_trial > self.n_patience and ((np.abs(bests_recent.max() - bests_recent.min())/np.abs(self.best)) < self.tol_frac):
            print(f'Stopping. Convergence reached. Best value ({self.best*10000}) over last ({self.n_patience}) trials fractionally changed less than ({self.tol_frac})') if self.verbose else None
            study.stop()
        if self.num_trial >= self.max_trials:
            print(f'Stopping. Trial number limit reached. num_trial={self.num_trial}, max_trials={self.max_trials}.') if self.verbose else None
            study.stop()
        if duration > self.max_duration:
            print(f'Stopping. Duration limit reached. study.duration={duration}, max_duration={self.max_duration}.') if self.verbose else None
            study.stop()
            
        if self.verbose:
            print(f'Trial num: {self.num_trial}. Duration: {duration:.3f}s. Best value: {self.best:3e}. Current value:{trial.value:3e}') if self.verbose else None
        self.num_trial += 1


######################################################################################################################################
######################################################## FEATURIZATION ###############################################################
######################################################################################################################################


def idx_to_oneHot(
    arr: Union[np.ndarray, torch.Tensor], 
    n_classes: Optional[int] = None, 
    dtype: Optional[Type] = None,
) -> Union[np.ndarray, torch.Tensor]:
    """
    Converts an array of class labels to a matrix of one-hot vectors. 
    RH 2021

    Args:
        arr (Union[np.ndarray, torch.Tensor]): 
            A 1-D array of class labels. Values should be integers >= 0. Values
            will be used as indices in the output array.
        n_classes (Optional[int]):
            The number of classes. If ``None``, it will be derived from ``arr``.
            (Default is ``None``)
        dtype (Optional[Type]):
            The data type of the output array. If ``None``, it defaults to bool
            for numpy array and torch.bool for Torch tensor. (Default is
            ``None``)

    Returns:
        (Union[np.ndarray, torch.Tensor]): 
            oneHot (Union[np.ndarray, torch.Tensor]):
                A 2-D array of one-hot vectors.
    """
    if type(arr) is np.ndarray:
        max = np.max
        zeros = np.zeros
        arange = np.arange
        dtype = np.bool_ if dtype is None else dtype
    elif type(arr) is torch.Tensor:
        max = torch.max
        zeros = torch.zeros
        arange = torch.arange
        dtype = torch.bool if dtype is None else dtype
    assert arr.ndim == 1

    if n_classes is None:
        n_classes = max(arr)+1
    oneHot = zeros((len(arr), n_classes), dtype=dtype)
    oneHot[arange(len(arr)), arr] = True
    return oneHot


def cosine_kernel_2D(
    center: Tuple[int, int] = (5, 5), 
    image_size: Tuple[int, int] = (11, 11), 
    width: int = 5,
) -> np.ndarray:
    """
    Generates a 2D cosine kernel. RH 2021

    Args:
        center (Tuple[int, int]):  
            The mean position (X, Y) where high value is expected. It is 0-indexed. 
            Make the second value 0 to make it 1D. (Default is *(5, 5)*)
        image_size (Tuple[int, int]): 
            The total image size (width, height). Make the second value 0 to
            make it 1D. (Default is *(11, 11)*)
        width (int): 
            The full width of one cycle of the cosine. (Default is *5*)

    Returns:
        (np.ndarray): 
            k_cos (np.ndarray):
                2D or 1D array of the cosine kernel.
    """
    x, y = np.meshgrid(range(image_size[1]), range(image_size[0]))  # note dim 1:X and dim 2:Y
    dist = np.sqrt((y - int(center[1])) ** 2 + (x - int(center[0])) ** 2)
    dist_scaled = (dist/(width/2))*np.pi
    dist_scaled[np.abs(dist_scaled > np.pi)] = np.pi
    k_cos = (np.cos(dist_scaled) + 1)/2
    return k_cos


######################################################################################################################################
########################################################## INDEXING ##################################################################
######################################################################################################################################

def idx2bool(
    idx: np.ndarray, 
    length: Optional[int] = None,
) -> np.ndarray:
    """
    Converts a vector of indices to a boolean vector.
    RH 2021

    Args:
        idx (np.ndarray): 
            1-D array of indices.
        length (Optional[int]): 
            Length of boolean vector. If ``None``, the length will be set to the
            maximum index in ``idx`` + 1. (Default is ``None``)
    
    Returns:
        (np.ndarray):
            bool_vec (np.ndarray):
                1-D boolean array.
    """
    if length is None:
        length = np.uint64(np.max(idx) + 1)
    out = np.zeros(length, dtype=np.bool_)
    out[idx] = True
    return out


def make_batches(
    iterable: Iterable, 
    batch_size: Optional[int] = None, 
    num_batches: Optional[int] = None, 
    min_batch_size: int = 0, 
    return_idx: bool = False, 
    length: Optional[int] = None
) -> Iterable:
    """
    Creates batches from an iterable.
    RH 2021

    Args:
        iterable (Iterable): 
            The iterable to be batched.
        batch_size (Optional[int]): 
            The size of each batch. If ``None``, then the batch size is based on
            ``num_batches``. (Default is ``None``)
        num_batches (Optional[int]): 
            The number of batches to create. (Default is ``None``)
        min_batch_size (int): 
            The minimum size of each batch. (Default is ``0``)
        return_idx (bool): 
            If ``True``, return the indices of the batches. Output will be
            [start, end] idx. (Default is ``False``)
        length (Optional[int]): 
            The length of the iterable. If ``None``, then the length is
            len(iterable). This is useful if you want to make batches of
            something that doesn't have a __len__ method. (Default is ``None``)
    
    Returns:
        (Iterable):
            output (Iterable):
                Batches of the iterable.
    """
    if length is None:
        l = len(iterable)
    else:
        l = length
    
    if batch_size is None:
        batch_size = np.int64(np.ceil(l / num_batches))
    
    for start in range(0, l, batch_size):
        end = min(start + batch_size, l)
        if (end-start) < min_batch_size:
            break
        else:
            if return_idx:
                yield iterable[start:end], [start, end]
            else:
                yield iterable[start:end]


def sparse_to_dense_fill(
    arr_s: sparse.COO, 
    fill_val: float = 0.
) -> np.ndarray:
    """
    Converts a **sparse** array to a **dense** array and fills in sparse entries with a specified fill value.
    RH 2023

    Args:
        arr_s (sparse.COO): 
            Sparse array to be converted to dense.
        fill_val (float): 
            Value to fill the sparse entries. (Default is ``0.0``)

    Returns:
        (np.ndarray): 
            dense_arr (np.ndarray):
                Dense version of the input sparse array.
    """
    import sparse
    s = sparse.COO(arr_s)
    s.fill_value = fill_val
    return s.todense()


def sparse_mask(
    x: scipy.sparse.csr_matrix, 
    mask_sparse: scipy.sparse.csr_matrix, 
    do_safety_steps: bool = True
) -> scipy.sparse.csr_matrix:
    """
    Masks a **sparse matrix** with the non-zero elements of another sparse
    matrix.
    RH 2022

    Args:
        x (scipy.sparse.csr_matrix):
            Sparse matrix to mask.
        mask_sparse (scipy.sparse.csr_matrix):
            Sparse matrix to mask with.
        do_safety_steps (bool):
            Whether to do safety steps to ensure that things are working as
            expected. (Default is ``True``)

    Returns:
        (scipy.sparse.csr_matrix):
            output (scipy.sparse.csr_matrix):
                Masked sparse matrix.
    """
    if do_safety_steps:
        m = mask_sparse.copy()
        m.eliminate_zeros()
    else:
        m = mask_sparse
    return (m!=0).multiply(x)


class scipy_sparse_csr_with_length(scipy.sparse.csr_matrix):
    """
    A scipy sparse matrix with a **length** attribute.
    RH 2023

    Attributes:
        length (int):
            The length of the matrix (shape[0])

    Args:
        *args (object):
            Arbitrary arguments passed to scipy.sparse.csr_matrix.
        **kwargs (object):
            Arbitrary keyword arguments passed to scipy.sparse.csr_matrix.
    """
    def __init__(
        self, 
        *args: object, 
        **kwargs: object
    ):
        """
        Initializes the scipy_sparse_csr_with_length with the given arguments and keyword arguments.
        """
        super().__init__(*args, **kwargs)
        self.length = self.shape[0]

    def __len__(self):
        return self.length

    def __getitem__(self, key):
        return self.__class__(super().__getitem__(key))


class lazy_repeat_obj():
    """
    Makes a lazy iterator that repeats an object.
    RH 2021

    Args:
        obj (Any):
            Object to repeat.
        pseudo_length (Optional[int]):
            Length of the iterator. (Default is ``None``).
    """
    def __init__(
        self, 
        obj: Any, 
        pseudo_length: Optional[int] = None,
    ):
        """
        Initializes the lazy iterator.
        """
        self.obj = obj
        self.pseudo_length = pseudo_length

    def __getitem__(self, i: int) -> Any:
        """
        Get item at index `i`. Always returns the repeated object, unless index
        is out of bounds.
        
        Args:
            i (int):
                Index of item to return. Ignored if pseudo_length is None.
        
        Returns:
            Any: The repeated object.

        Raises:
            IndexError: If `i` is out of bounds.
        """
        if self.pseudo_length is None:
            return self.obj
        elif i < self.pseudo_length:
            return self.obj
        else:
            raise IndexError('Index out of bounds')

    def __len__(self) -> int:
        """
        Get the length of the iterator.

        Returns:
            int or None: 
                The length of the iterator.
        """
        return self.pseudo_length

    def __repr__(self):
        return repr(self.item)


def find_nonredundant_idx(
    s: scipy.sparse.coo_matrix,
) -> np.ndarray:
    """
    Finds the indices of the nonredundant entries in a sparse matrix. Useful
    when manually populating a sparse matrix and you want to know which entries
    have already been populated.
    RH 2022

    Args:
        s (scipy.sparse.coo_matrix):
            Sparse matrix. Should be in COO format.

    Returns:
        (np.ndarray): 
            idx_unique (np.ndarray):
                Indices of the nonredundant entries.
    """
    if s.getformat() != 'coo':
        s = s.coo()
    idx_rowCol = np.vstack((s.row, s.col)).T
    u, idx_u = np.unique(idx_rowCol, axis=0, return_index=True)
    return idx_u

def remove_redundant_elements(
    s: scipy.sparse.coo_matrix, 
    inPlace: bool = False,
) -> scipy.sparse.coo_matrix:
    """
    Removes redundant entries from a sparse matrix. Useful when manually
    populating a sparse matrix and you want to remove redundant entries.
    RH 2022

    Args:
        s (scipy.sparse.coo_matrix):
            Sparse matrix. Should be in COO format.
        inPlace (bool):
            * If ``True``, the input matrix is modified in place.
            * If ``False``, a new matrix is returned. \n
            (Default is ``False``)

    Returns:
        (scipy.sparse.coo_matrix):
            s (scipy.sparse.coo_matrix):
                Sparse matrix with redundant entries removed.
    """
    idx_nonRed = find_nonredundant_idx(s)
    if inPlace:
        s_out = s
    else:
        s_out = scipy.sparse.coo_matrix(s.shape)
    s_out.row = s.row[idx_nonRed]
    s_out.col = s.col[idx_nonRed]
    s_out.data = s.data[idx_nonRed]
    return s_out

def merge_sparse_arrays(
        s_list: List[scipy.sparse.csr_matrix], 
        idx_list: List[np.ndarray], 
        shape_full: Tuple[int, int], 
        remove_redundant: bool = True, 
        elim_zeros: bool = True
) -> scipy.sparse.csr_matrix:
    """
    Merges a list of square sparse arrays into a single square sparse array.
    Redundant entries are not selected; only entries chosen by np.unique are kept.

    Args:
        s_list (List[scipy.sparse.csr_matrix]):
            List of sparse arrays to merge. Each array can be any shape.
        idx_list (List[np.ndarray]):
            List of integer arrays. Each array should be the same length as its
            corresponding array in s_list and contain integers in the range [0,
            shape_full[0]). These integers represent the row/column indices in
            the full array.
        shape_full (Tuple[int, int]):
            Shape of the full array.
        remove_redundant (bool):
            * ``True``: Removes redundant entries from the output array. 
            * ``False``: Keeps redundant entries.
        elim_zeros (bool):
            * ``True``: Eliminate zeros in the sparse matrix. 
            * ``False``: Keeps zeros.

    Returns:
        scipy.sparse.csr_matrix:
            s_full (scipy.sparse.csr_matrix):
                Full sparse matrix merged from the input list.
    """
    row, col, data = np.array([]), np.array([]), np.array([])
    for s, idx in zip(s_list, idx_list):
        s_i = s.tocsr() if s.getformat() != 'csr' else s
        s_i.eliminate_zeros() if elim_zeros else s_i
        idx_grid = np.meshgrid(idx, idx)
        row = np.concatenate([row, (s_i != 0).multiply(idx_grid[0]).data])
        col = np.concatenate([col, (s_i != 0).multiply(idx_grid[1]).data])
        data = np.concatenate([data, s_i.data])
    s_full = scipy.sparse.coo_matrix((data, (row, col)), shape=shape_full)
    if remove_redundant:
        remove_redundant_elements(s_full, inPlace=True)
    return s_full


def scipy_sparse_to_torch_coo(
    sp_array: scipy.sparse.coo_matrix, 
    dtype: Optional[type] = None
) -> torch.sparse_coo_tensor:
    """
    Converts a Scipy sparse array to a PyTorch sparse COO tensor.

    Args:
        sp_array (scipy.sparse.coo_matrix):
            Scipy sparse array to be converted to a PyTorch sparse COO tensor.
        dtype (Optional[type]):
            Data type to which the values of the input sparse array are to be
            converted before creating the PyTorch sparse tensor. If ``None``, 
            the data type of the input array's values is retained. 
            (Default is ``None``).

    Returns:
        coo_tensor (torch.sparse_coo_tensor):
            PyTorch sparse COO tensor converted from the input Scipy sparse array.
    """
    import torch

    coo = scipy.sparse.coo_matrix(sp_array)
    
    values = coo.data
    # print(values.dtype)
    indices = np.vstack((coo.row, coo.col))

    i = torch.LongTensor(indices)
    # v = torch.FloatTensor(values)
    v = torch.as_tensor(values, dtype=dtype) if dtype is not None else values
    shape = coo.shape

    return torch.sparse_coo_tensor(i, v, torch.Size(shape))


def pydata_sparse_to_torch_coo(
    sp_array: object,
) -> object:
    """
    Converts a PyData Sparse array to a PyTorch sparse COO tensor.

    This function extracts the coordinates and data from the sparse PyData array
    and uses them to create a new sparse COO tensor in PyTorch.

    Args:
        sp_array (object): 
            The PyData Sparse array to convert. It should be a COO sparse matrix 
            representation. 

    Returns:
        (object): 
            coo_tensor (object): 
                The converted PyTorch sparse COO tensor.
                
    Example:
        .. highlight:: python
        .. code-block:: python

            sp_array = sparse.COO(np.random.rand(1000, 1000))
            coo_tensor = pydata_sparse_to_torch_coo(sp_array)
    """
    coo = sparse.COO(sp_array)
    
    values = coo.data
#     indices = np.vstack((coo.row, coo.col))
    indices = coo.coords

    i = torch.LongTensor(indices)
    v = torch.FloatTensor(values)
    shape = coo.shape
    return torch.sparse_coo_tensor(i, v, torch.Size(shape))


def index_with_nans(values, indices):
    """
    Indexes an array with a list of indices, allowing for NaNs in the indices.
    RH 2022
    
    Args:
        values (np.ndarray):
            Array to be indexed.
        indices (Union[List[int], np.ndarray]):
            1D list or array of indices to use for indexing. Can contain NaNs.
            Datatype should be floating point. NaNs will be removed and values
            will be cast to int.

    Returns:
        np.ndarray:
            Indexed array. Positions where `indices` was NaN will be filled with
            NaNs.
    """
    indices = np.array(indices, dtype=float) if not isinstance(indices, np.ndarray) else indices
    values = np.concatenate((np.full(shape=values.shape[1:], fill_value=np.nan, dtype=values.dtype)[None,...], values), axis=0)
    idx = indices.copy() + 1
    idx[np.isnan(idx)] = 0
    
    return values[idx.astype(np.int64)]


######################################################################################################################################
######################################################## FILE HELPERS ################################################################
######################################################################################################################################


def find_paths(
    dir_outer: Union[str, List[str]],
    reMatch: str = 'filename', 
    reMatch_in_path: Optional[str] = None,
    find_files: bool = True, 
    find_folders: bool = False, 
    depth: int = 0, 
    natsorted: bool = True, 
    alg_ns: Optional[str] = None,
    verbose: bool = False,
) -> List[str]:
    """
    Searches for files and/or folders recursively in a directory using a regex
    match. 
    RH 2022

    Args:
        dir_outer (Union[str, List[str]]):
            Path(s) to the directory(ies) to search. If a list of directories,
            then all directories will be searched.
        reMatch (str): 
            Regular expression to match. Each file or folder name encountered
            will be compared using ``re.search(reMatch, filename)``. If the
            output is not ``None``, the file will be included in the output.
        reMatch_in_path (Optional[str]):
            Additional regular expression to match anywhere in the path. Useful
            for finding files/folders in specific subdirectories. If ``None``, then
            no additional matching is done. \n
            (Default is ``None``)
        find_files (bool): 
            Whether to find files. (Default is ``True``)
        find_folders (bool): 
            Whether to find folders. (Default is ``False``)
        depth (int): 
            Maximum folder depth to search. (Default is *0*). \n
            * depth=0 means only search the outer directory. 
            * depth=2 means search the outer directory and two levels of
              subdirectories below it
        natsorted (bool): 
            Whether to sort the output using natural sorting with the natsort
            package. (Default is ``True``)
        alg_ns (str): 
            Algorithm to use for natural sorting. See ``natsort.ns`` or
            https://natsort.readthedocs.io/en/4.0.4/ns_class.html/ for options.
            Default is PATH. Other commons are INT, FLOAT, VERSION. (Default is
            ``None``)
        verbose (bool):
            Whether to print the paths found. (Default is ``False``)

    Returns:
        (List[str]): 
            paths (List[str]): 
                Paths to matched files and/or folders in the directory.
    """
    import natsort
    if alg_ns is None:
        alg_ns = natsort.ns.PATH

    def fn_match(path, reMatch, reMatch_in_path):
        # returns true if reMatch is basename and reMatch_in_path in full dirname
        if reMatch is not None:
            if re.search(reMatch, os.path.basename(path)) is None:
                return False
        if reMatch_in_path is not None:
            if re.search(reMatch_in_path, os.path.dirname(path)) is None:
                return False
        return True

    def get_paths_recursive_inner(dir_inner, depth_end, depth=0):
        paths = []
        for path in os.listdir(dir_inner):
            path = os.path.join(dir_inner, path)
            if os.path.isdir(path):
                if find_folders:
                    if fn_match(path, reMatch, reMatch_in_path):
                        print(f'Found folder: {path}') if verbose else None
                        paths.append(path)
                if depth < depth_end:
                    paths += get_paths_recursive_inner(path, depth_end, depth=depth+1)
            else:
                if find_files:
                    if fn_match(path, reMatch, reMatch_in_path):
                        print(f'Found file: {path}') if verbose else None
                        paths.append(path)
        return paths

    def fn_check_pathLike(obj):
        if isinstance(obj, (
            str,
            Path,
            os.PathLike,
            np.str_,
            bytes,
            memoryview,
            np.bytes_,
            np.unicode_,
            re.Pattern,
            re.Match,
        )):
            return True
        else:
            return False            

    dir_outer = [dir_outer] if fn_check_pathLike(dir_outer) else dir_outer

    paths = list(set(sum([get_paths_recursive_inner(str(d), depth, depth=0) for d in dir_outer], start=[])))
    if natsorted:
        paths = natsort.natsorted(paths, alg=alg_ns)
    return paths


def prepare_path(
    path: str, 
    mkdir: bool = False, 
    exist_ok: bool = True,
) -> str:
    """
    Checks if a directory or file path is valid for different purposes: 
    saving, loading, etc.
    RH 2023

    * If exists:
        * If exist_ok=True: all good
        * If exist_ok=False: raises error
    * If doesn't exist:
        * If file:
            * If parent directory exists:
                * All good
            * If parent directory doesn't exist:
                * If mkdir=True: creates parent directory
                * If mkdir=False: raises error
        * If directory:
            * If mkdir=True: creates directory
            * If mkdir=False: raises error
            
    RH 2023

    Args:
        path (str): 
            Path to be checked.
        mkdir (bool): 
            If ``True``, creates parent directory if it does not exist. 
            (Default is ``False``)
        exist_ok (bool): 
            If ``True``, allows overwriting of existing file. 
            (Default is ``True``)

    Returns:
        (str): 
            path (str):
                Resolved path.
    """
    ## check if path is valid
    try:
        path_obj = Path(path).resolve()
    except FileNotFoundError as e:
        print(f'Invalid path: {path}')
        raise e
    
    ## check if path object exists
    flag_exists = path_obj.exists()

    ## determine if path is a directory or file
    if flag_exists:
        flag_dirFileNeither = 'dir' if path_obj.is_dir() else 'file' if path_obj.is_file() else 'neither'  ## 'neither' should never happen since path.is_file() or path.is_dir() should be True if path.exists()
        assert flag_dirFileNeither != 'neither', f'Path: {path} is neither a file nor a directory.'
        assert exist_ok, f'{path} already exists and exist_ok=False.'
    else:
        flag_dirFileNeither = 'dir' if path_obj.suffix == '' else 'file'  ## rely on suffix to determine if path is a file or directory

    ## if path exists and is a file or directory
    # all good. If exist_ok=False, then this should have already been caught above.
    
    ## if path doesn't exist and is a file
    ### if parent directory exists        
    # all good
    ### if parent directory doesn't exist
    #### mkdir if mkdir=True and raise error if mkdir=False
    if not flag_exists and flag_dirFileNeither == 'file':
        if Path(path).parent.exists():
            pass ## all good
        elif mkdir:
            Path(path).parent.mkdir(parents=True, exist_ok=True)
        else:
            assert False, f'File: {path} does not exist, Parent directory: {Path(path).parent} does not exist, and mkdir=False.'
        
    ## if path doesn't exist and is a directory
    ### mkdir if mkdir=True and raise error if mkdir=False
    if not flag_exists and flag_dirFileNeither == 'dir':
        if mkdir:
            Path(path).mkdir(parents=True, exist_ok=True)
        else:
            assert False, f'{path} does not exist and mkdir=False.'

    ## if path is neither a file nor a directory
    ### raise error
    if flag_dirFileNeither == 'neither':
        assert False, f'{path} is neither a file nor a directory. This should never happen. Check this function for bugs.'

    return str(path_obj)

def prepare_filepath_for_saving(
    filepath: str, 
    mkdir: bool = False, 
    allow_overwrite: bool = True
) -> str:
    """
    Prepares a file path for saving a file. Ensures the file path is valid and has the necessary permissions. 

    Args:
        filepath (str): 
            The file path to be prepared for saving.
        mkdir (bool): 
            If set to ``True``, creates parent directory if it does not exist. (Default is ``False``)
        allow_overwrite (bool): 
            If set to ``True``, allows overwriting of existing file. (Default is ``True``)

    Returns:
        (str): 
            path (str): 
                The prepared file path for saving.
    """
    return prepare_path(filepath, mkdir=mkdir, exist_ok=allow_overwrite)
def prepare_filepath_for_loading(
    filepath: str, 
    must_exist: bool = True
) -> str:
    """
    Prepares a file path for loading a file. Ensures the file path is valid and has the necessary permissions. 

    Args:
        filepath (str): 
            The file path to be prepared for loading.
        must_exist (bool): 
            If set to ``True``, the file at the specified path must exist. (Default is ``True``)

    Returns:
        (str): 
            path (str): 
                The prepared file path for loading.
    """
    path = prepare_path(filepath, mkdir=False, exist_ok=must_exist)
    if must_exist:
        assert Path(path).is_file(), f'{path} is not a file.'
    return path
def prepare_directory_for_saving(
    directory: str, 
    mkdir: bool = False, 
    exist_ok: bool = True
) -> str:
    """
    Prepares a directory path for saving a file. This function is rarely used.

    Args:
        directory (str): 
            The directory path to be prepared for saving.
        mkdir (bool): 
            If set to ``True``, creates parent directory if it does not exist. (Default is ``False``)
        exist_ok (bool): 
            If set to ``True``, allows overwriting of existing directory. (Default is ``True``)

    Returns:
        (str): 
            path (str): 
                The prepared directory path for saving.
    """
    return prepare_path(directory, mkdir=mkdir, exist_ok=exist_ok)
def prepare_directory_for_loading(
    directory: str, 
    must_exist: bool = True
) -> str:
    """
    Prepares a directory path for loading a file. This function is rarely used.

    Args:
        directory (str): 
            The directory path to be prepared for loading.
        must_exist (bool): 
            If set to ``True``, the directory at the specified path must exist. (Default is ``True``)

    Returns:
        (str): 
            path (str): 
                The prepared directory path for loading.
    """
    path = prepare_path(directory, mkdir=False, exist_ok=must_exist)
    if must_exist:
        assert Path(path).is_dir(), f'{path} is not a directory.'
    return path


def pickle_save(
    obj: Any, 
    filepath: str, 
    mode: str = 'wb', 
    zipCompress: bool = False, 
    mkdir: bool = False, 
    allow_overwrite: bool = True,
    **kwargs_zipfile: Dict[str, Any],
) -> None:
    """
    Saves an object to a pickle file using `pickle.dump`.
    Allows for zipping of the file.

    RH 2022

    Args:
        obj (Any): 
            The object to save.
        filepath (str): 
            The path to save the object to.
        mode (str): 
            The mode to open the file in. Options are: \n
            * ``'wb'``: Write binary.
            * ``'ab'``: Append binary.
            * ``'xb'``: Exclusive write binary. Raises FileExistsError if the
              file already exists. \n
            (Default is ``'wb'``)
        zipCompress (bool): 
            If ``True``, compresses pickle file using zipfileCompressionMethod,
            which is similar to ``savez_compressed`` in numpy (with
            ``zipfile.ZIP_DEFLATED``). Useful for saving redundant and/or sparse
            arrays objects. (Default is ``False``)
        mkdir (bool): 
            If ``True``, creates parent directory if it does not exist. (Default
            is ``False``)
        allow_overwrite (bool): 
            If ``True``, allows overwriting of existing file. (Default is
            ``True``)
        kwargs_zipfile (Dict[str, Any]): 
            Keyword arguments that will be passed into `zipfile.ZipFile`.
            compression=``zipfile.ZIP_DEFLATED`` by default.
            See https://docs.python.org/3/library/zipfile.html#zipfile-objects.
            Other options for 'compression' are (input can be either int or object): \n
                * ``0``:  zipfile.ZIP_STORED (no compression)
                * ``8``:  zipfile.ZIP_DEFLATED (usual zip compression)
                * ``12``: zipfile.ZIP_BZIP2 (bzip2 compression) (usually not as
                  good as ZIP_DEFLATED)
                * ``14``: zipfile.ZIP_LZMA (lzma compression) (usually better
                  than ZIP_DEFLATED but slower)
    """
    path = prepare_filepath_for_saving(filepath, mkdir=mkdir, allow_overwrite=allow_overwrite)

    if len(kwargs_zipfile)==0:
        kwargs_zipfile = {
            'compression': zipfile.ZIP_DEFLATED,
        }

    if zipCompress:
        with zipfile.ZipFile(path, 'w', **kwargs_zipfile) as f:
            f.writestr('data', pickle.dumps(obj))
    else:
        with open(path, mode) as f:
            pickle.dump(obj, f)

def pickle_load(
    filepath: str, 
    zipCompressed: bool = False,
    mode: str = 'rb',
) -> Any:
    """
    Loads an object from a pickle file.
    RH 2022

    Args:
        filepath (str): 
            Path to the pickle file.
        zipCompressed (bool): 
            If ``True``, the file is assumed to be a .zip file. The function
            will first unzip the file, then load the object from the unzipped
            file. 
            (Default is ``False``)
        mode (str): 
            The mode to open the file in. (Default is ``'rb'``)

    Returns:
        (Any): 
            obj (Any): 
                The object loaded from the pickle file.
    """
    path = prepare_filepath_for_loading(filepath, must_exist=True)
    if zipCompressed:
        with zipfile.ZipFile(path, 'r') as f:
            return pickle.loads(f.read('data'))
    else:
        with open(path, mode) as f:
            return pickle.load(f)

def json_save(
    obj: Any, 
    filepath: str, 
    indent: int = 4, 
    mode: str = 'w', 
    mkdir: bool = False, 
    allow_overwrite: bool = True,
) -> None:
    """
    Saves an object to a json file using `json.dump`.
    RH 2022

    Args:
        obj (Any): 
            The object to save.
        filepath (str): 
            The path to save the object to.
        indent (int): 
            Number of spaces for indentation in the output json file. (Default
            is *4*)
        mode (str): 
            The mode to open the file in. Options are: \n
            * ``'wb'``: Write binary.
            * ``'ab'``: Append binary.
            * ``'xb'``: Exclusive write binary. Raises FileExistsError if the
              file already exists. \n
            (Default is ``'w'``)
        mkdir (bool): 
            If ``True``, creates parent directory if it does not exist. (Default
            is ``False``)
        allow_overwrite (bool): 
            If ``True``, allows overwriting of existing file. (Default is
            ``True``)
    """
    import json
    path = prepare_filepath_for_saving(filepath, mkdir=mkdir, allow_overwrite=allow_overwrite)
    with open(path, mode) as f:
        json.dump(obj, f, indent=indent)

def json_load(
    filepath: str, 
    mode: str = 'r',
) -> Any:
    """
    Loads an object from a json file.
    RH 2022

    Args:
        filepath (str): 
            Path to the json file.
        mode (str): 
            The mode to open the file in. (Default is ``'r'``)

    Returns:
        (Any): 
            obj (Any): 
                The object loaded from the json file.
    """
    import json
    path = prepare_filepath_for_loading(filepath, must_exist=True)
    with open(path, mode) as f:
        return json.load(f)


def yaml_save(
    obj: object, 
    filepath: str, 
    indent: int = 4, 
    mode: str = 'w', 
    mkdir: bool = False, 
    allow_overwrite: bool = True,
) -> None:
    """
    Saves an object to a YAML file using the ``yaml.dump`` method.
    RH 2022

    Args:
        obj (object): 
            The object to be saved.
        filepath (str): 
            Path to save the object to.
        indent (int): 
            The number of spaces for indentation in the saved YAML file.
            (Default is *4*)
        mode (str): 
            Mode to open the file in. \n
            * ``'w'``: write (default)
            * ``'wb'``: write binary
            * ``'ab'``: append binary
            * ``'xb'``: exclusive write binary. Raises ``FileExistsError`` if
              file already exists. \n
            (Default is ``'w'``)
        mkdir (bool): 
            If ``True``, creates the parent directory if it does not exist.
            (Default is ``False``)
        allow_overwrite (bool): 
            If ``True``, allows overwriting of existing files. (Default is
            ``True``)
    """
    path = prepare_filepath_for_saving(filepath, mkdir=mkdir, allow_overwrite=allow_overwrite)
    with open(path, mode) as f:
        yaml.dump(obj, f, indent=indent)

def yaml_load(
    filepath: str, 
    mode: str = 'r', 
    loader: object = yaml.FullLoader,
) -> object:
    """
    Loads a YAML file.
    RH 2022

    Args:
        filepath (str): 
            Path to the YAML file to load.
        mode (str): 
            Mode to open the file in. (Default is ``'r'``)
        loader (object): 
            The YAML loader to use. \n
            * ``yaml.FullLoader``: Loads the full YAML language. Avoids
              arbitrary code execution. (Default for PyYAML 5.1+)
            * ``yaml.SafeLoader``: Loads a subset of the YAML language, safely.
              This is recommended for loading untrusted input.
            * ``yaml.UnsafeLoader``: The original Loader code that could be
              easily exploitable by untrusted data input.
            * ``yaml.BaseLoader``: Only loads the most basic YAML. All scalars
              are loaded as strings. \n
            (Default is ``yaml.FullLoader``)

    Returns:
        (object): 
            loaded_obj (object):
                The object loaded from the YAML file.
    """
    path = prepare_filepath_for_loading(filepath, must_exist=True)
    with open(path, mode) as f:
        return yaml.load(f, Loader=loader)    

def matlab_load(
    filepath: str, 
    simplify_cells: bool = True, 
    kwargs_scipy: Dict = {}, 
    kwargs_mat73: Dict = {}, 
    verbose: bool = False
) -> Dict:
    """
    Loads a matlab file. If the .mat file is not version 7.3, it uses
    ``scipy.io.loadmat``. If the .mat file is version 7.3, it uses
    ``mat73.loadmat``. RH 2023

    Args:
        filepath (str):
            Path to the matlab file.
        simplify_cells (bool): 
            If set to ``True`` and file is not version 7.3, it simplifies cells
            to numpy arrays. (Default is ``True``)
        kwargs_scipy (Dict): 
            Keyword arguments to pass to ``scipy.io.loadmat``. (Default is
            ``{}``)
        kwargs_mat73 (Dict): 
            Keyword arguments to pass to ``mat73.loadmat``. (Default is ``{}``)
        verbose (bool): 
            If set to ``True``, it prints information about the file. (Default
            is ``False``)

    Returns:
        (Dict): 
            out (Dict):
                The loaded matlab file content in a dictionary format.
    """
    path = prepare_filepath_for_loading(filepath, must_exist=True)
    assert path.endswith('.mat'), 'File must be .mat file.'

    try:
        import scipy.io
        out = scipy.io.loadmat(path, simplify_cells=simplify_cells, **kwargs_scipy)
    except NotImplementedError as e:
        print(f'File {path} is version 7.3. Loading with mat73.') if verbose else None
        import mat73
        out = mat73.loadmat(path, **kwargs_mat73)
        print(f'Loaded {path} with mat73.') if verbose else None
    return out

def matlab_save(
    obj: Dict, 
    filepath: str, 
    mkdir: bool = False, 
    allow_overwrite: bool = True,
    clean_string: bool = True,
    list_to_objArray: bool = True,
    none_to_nan: bool = True,
    kwargs_scipy_savemat: Dict = {
        'appendmat': True,
        'format': '5',
        'long_field_names': False,
        'do_compression': False,
        'oned_as': 'row',
    }
):
    """
    Saves data to a matlab file. It uses ``scipy.io.savemat`` and provides
    additional functionality such as cleaning strings, converting lists to
    object arrays, and converting None to np.nan.
    RH 2023

    Args:
        obj (Dict): 
            The data to save. This must be in dictionary format.
        filepath (str): 
            The path to save the file to.
        mkdir (bool): 
            If set to ``True``, creates parent directory if it does not exist.
            (Default is ``False``)
        allow_overwrite (bool): 
            If set to ``True``, allows overwriting of existing file. (Default is
            ``True``)
        clean_string (bool): 
            If set to ``True``, converts strings to bytes. (Default is ``True``)
        list_to_objArray (bool): 
            If set to ``True``, converts lists to object arrays. (Default is
            ``True``)
        none_to_nan (bool): 
            If set to ``True``, converts None to np.nan. (Default is ``True``)
        kwargs_scipy_savemat (Dict): 
            Keyword arguments to pass to ``scipy.io.savemat``. \n
            * ``'appendmat'``: Whether to append .mat to the end of the given
              filename, if it isn't already there.
            * ``'format'``: The format of the .mat file. '4' for Matlab 4 .mat
              files, '5' for Matlab 5 and above.
            * ``'long_field_names'``: Whether to allow field names of up to 63
              characters instead of the standard 31.
            * ``'do_compression'``: Whether to compress matrices on write.
            * ``'oned_as'``: Whether to save 1-D numpy arrays as row or column
              vectors in the .mat file. 'row' or 'column'. \n
            (Default is ``{'appendmat': True, 'format': '5', 'long_field_names':
            False, 'do_compression': False, 'oned_as': 'row'}``)

    """
    import numpy as np

    prepare_filepath_for_saving(filepath, mkdir=mkdir, allow_overwrite=allow_overwrite)

    def walk(d, fn):
        return {key: fn(val) if isinstance(val, dict)==False else walk(val, fn) for key, val in d.items()}
    
    fn_clean_string = (lambda x: x.encode('utf-8') if isinstance(x, str) and clean_string else x) if clean_string else (lambda x: x)
    fn_list_to_objArray = (lambda x: np.array(x, dtype=object) if isinstance(x, list) and list_to_objArray else x) if list_to_objArray else (lambda x: x)
    fn_none_to_nan = (lambda x: np.nan if x is None and none_to_nan else x) if none_to_nan else (lambda x: x)

    data_cleaned = walk(walk(walk(obj, fn_clean_string), fn_list_to_objArray), fn_none_to_nan)

    import scipy.io
    scipy.io.savemat(filepath, data_cleaned, **kwargs_scipy_savemat)


def download_file(
    url: Optional[str],
    path_save: str,
    check_local_first: bool = True,
    check_hash: bool = False,
    hash_type: str = 'MD5',
    hash_hex: Optional[str] = None,
    mkdir: bool = False,
    allow_overwrite: bool = True,
    write_mode: str = 'wb',
    verbose: bool = True,
    chunk_size: int = 1024,
) -> None:
    """
    Downloads a file from a URL to a local path using requests. Checks if file
    already exists locally and verifies the hash of the downloaded file against
    a provided hash if required.
    RH 2023

    Args:
        url (Optional[str]): 
            URL of the file to download. If ``None``, then no download is
            attempted. (Default is ``None``)
        path_save (str): 
            Path to save the file to.
        check_local_first (bool): 
            Whether to check if the file already exists locally. If ``True`` and
            the file exists locally, the download is skipped. If ``True`` and
            ``check_hash`` is also ``True``, the hash of the local file is
            checked. If the hash matches, the download is skipped. If the hash
            does not match, the file is downloaded. (Default is ``True``)
        check_hash (bool): 
            Whether to check the hash of the local or downloaded file against
            ``hash_hex``. (Default is ``False``)
        hash_type (str): 
            Type of hash to use. Options are: ``'MD5'``, ``'SHA1'``,
            ``'SHA256'``, ``'SHA512'``. (Default is ``'MD5'``)
        hash_hex (Optional[str]): 
            Hash to compare to, in hexadecimal format (e.g., 'a1b2c3d4e5f6...').
            Can be generated using ``hash_file()`` or ``hashlib.hexdigest()``.
            If ``check_hash`` is ``True``, ``hash_hex`` must be provided.
            (Default is ``None``)
        mkdir (bool): 
            If ``True``, creates the parent directory of ``path_save`` if it
            does not exist. (Default is ``False``)
        write_mode (str): 
            Write mode for saving the file. Options include: ``'wb'`` (write
            binary), ``'ab'`` (append binary), ``'xb'`` (write binary, fail if
            file exists). (Default is ``'wb'``)
        verbose (bool): 
            If ``True``, prints status messages. (Default is ``True``)
        chunk_size (int): 
            Size of chunks in which to download the file. (Default is *1024*)
    """
    import os
    import requests

    # Check if file already exists locally
    if check_local_first:
        if os.path.isfile(path_save):
            print(f'File already exists locally: {path_save}') if verbose else None
            # Check hash of local file
            if check_hash:
                hash_local = hash_file(path_save, type_hash=hash_type)
                if hash_local == hash_hex:
                    print('Hash of local file matches provided hash_hex.') if verbose else None
                    return True
                else:
                    print('Hash of local file does not match provided hash_hex.') if verbose else None
                    print(f'Hash of local file: {hash_local}') if verbose else None
                    print(f'Hash provided in hash_hex: {hash_hex}') if verbose else None
                    print('Downloading file...') if verbose else None
            else:
                return True
        else:
            print(f'File does not exist locally: {path_save}. Will attempt download from {url}') if verbose else None

    # Download file
    if url is None:
        print('No URL provided. No download attempted.') if verbose else None
        return None
    try:
        response = requests.get(url, stream=True)
    except requests.exceptions.RequestException as e:
        print(f'Error downloading file: {e}') if verbose else None
        return False
    # Check response
    if response.status_code != 200:
        print(f'Error downloading file. Response status code: {response.status_code}') if verbose else None
        return False
    # Create parent directory if it does not exist
    prepare_filepath_for_saving(path_save, mkdir=mkdir, allow_overwrite=allow_overwrite)
    # Download file with progress bar
    total_size = int(response.headers.get('content-length', 0))
    wrote = 0
    with open(path_save, write_mode) as f:
        with tqdm(total=total_size, disable=(verbose==False), unit='B', unit_scale=True, unit_divisor=1024) as pbar:
            for data in response.iter_content(chunk_size):
                wrote = wrote + len(data)
                f.write(data)
                pbar.update(len(data))
    if total_size != 0 and wrote != total_size:
        print("ERROR, something went wrong")
        return False
    # Check hash
    hash_local = hash_file(path_save, type_hash=hash_type)
    if check_hash:
        if hash_local == hash_hex:
            print('Hash of downloaded file matches hash_hex.') if verbose else None
            return True
        else:
            print('Hash of downloaded file does not match hash_hex.') if verbose else None
            print(f'Hash of downloaded file: {hash_local}') if verbose else None
            print(f'Hash provided in hash_hex: {hash_hex}') if verbose else None
            return False
    else:
        print(f'Hash of downloaded file: {hash_local}') if verbose else None
        return True


def hash_file(
    path: str, 
    type_hash: str = 'MD5', 
    buffer_size: int = 65536,
) -> str:
    """
    Computes the hash of a file using the specified hash type and buffer size.
    RH 2022

    Args:
        path (str):
            Path to the file to be hashed.
        type_hash (str):
            Type of hash to use. (Default is ``'MD5'``). Either \n
            * ``'MD5'``: MD5 hash algorithm.
            * ``'SHA1'``: SHA1 hash algorithm.
            * ``'SHA256'``: SHA256 hash algorithm.
            * ``'SHA512'``: SHA512 hash algorithm.
        buffer_size (int):
            Buffer size (in bytes) for reading the file. 
            65536 corresponds to 64KB. (Default is *65536*)

    Returns:
        (str): 
            hash_val (str):
                The computed hash of the file.
    """
    import hashlib

    if type_hash == 'MD5':
        hasher = hashlib.md5()
    elif type_hash == 'SHA1':
        hasher = hashlib.sha1()
    elif type_hash == 'SHA256':
        hasher = hashlib.sha256()
    elif type_hash == 'SHA512':
        hasher = hashlib.sha512()
    else:
        raise ValueError(f'{type_hash} is not a valid hash type.')

    with open(path, 'rb') as f:
        while True:
            data = f.read(buffer_size)
            if not data:
                break
            hasher.update(data)

    hash_val = hasher.hexdigest()
        
    return hash_val
    

def get_dir_contents(
    directory: str,
) -> Tuple[List[str], List[str]]:
    """
    Retrieves the names of the folders and files in a directory (does not
    include subdirectories).
    RH 2021

    Args:
        directory (str):
            The path to the directory.

    Returns:
        (tuple): tuple containing:
            folders (List[str]):
                A list of folder names.
            files (List[str]):
                A list of file names.
    """
    walk = os.walk(directory, followlinks=False)
    folders = []
    files = []
    for ii,level in enumerate(walk):
        folders, files = level[1:]
        if ii==0:
            break
    return folders, files


def compare_file_hashes(
    hash_dict_true: Dict[str, Tuple[str, str]],
    dir_files_test: Optional[str] = None,
    paths_files_test: Optional[List[str]] = None,
    verbose: bool = True,
) -> Tuple[bool, Dict[str, bool], Dict[str, str]]:
    """
    Compares hashes of files in a directory or list of paths to provided hashes.
    RH 2022

    Args:
        hash_dict_true (Dict[str, Tuple[str, str]]):
            Dictionary of hashes to compare. Each entry should be in the format:
            *{'key': ('filename', 'hash')}*.
        dir_files_test (str): 
            Path to directory containing the files to compare hashes. 
            Unused if paths_files_test is not ``None``. (Optional)
        paths_files_test (List[str]): 
            List of paths to files to compare hashes. 
            dir_files_test is used if ``None``. (Optional)
        verbose (bool): 
            If ``True``, failed comparisons are printed out. (Default is ``True``)

    Returns:
        (tuple): tuple containing:
            total_result (bool):
                ``True`` if all hashes match, ``False`` otherwise.
            individual_results (Dict[str, bool]):
                Dictionary indicating whether each hash matched.
            paths_matching (Dict[str, str]):
                Dictionary of paths that matched. Each entry is in the format:
                *{'key': 'path'}*.
    """
    if paths_files_test is None:
        if dir_files_test is None:
            raise ValueError('Must provide either dir_files_test or path_files_test.')
        
        ## make a dict of {filename: path} for each file in dir_files_test
        files_test = {filename: (Path(dir_files_test).resolve() / filename).as_posix() for filename in get_dir_contents(dir_files_test)[1]} 
    else:
        files_test = {Path(path).name: path for path in paths_files_test}

    paths_matching = {}
    results_matching = {}
    for key, (filename, hash_true) in hash_dict_true.items():
        match = True
        if filename not in files_test:
            print(f'{filename} not found in test directory: {dir_files_test}.') if verbose else None
            match = False
        elif hash_true != hash_file(files_test[filename]):
            print(f'{filename} hash mismatch with {key, filename}.') if verbose else None
            match = False
        if match:
            paths_matching[key] = files_test[filename]
        results_matching[key] = match

    return all(results_matching.values()), results_matching, paths_matching


def extract_zip(
    path_zip: str,
    path_extract: Optional[str] = None,
    verbose: bool = True,
) -> List[str]:
    """
    Extracts a zip file.
    RH 2022

    Args:
        path_zip (str): 
            Path to the zip file.
        path_extract (Optional[str]): 
            Path (directory) to extract the zip file to.
            If ``None``, extracts to the same directory as the zip file.
            (Default is ``None``)
        verbose (bool): 
            Whether to print progress. (Default is ``True``)

    Returns:
        (List[str]): 
            paths_extracted (List[str]):
                List of paths to the extracted files.
    """
    import zipfile

    if path_extract is None:
        path_extract = str(Path(path_zip).resolve().parent)
    path_extract = str(Path(path_extract).resolve().absolute())

    print(f'Extracting {path_zip} to {path_extract}.') if verbose else None

    with zipfile.ZipFile(path_zip, 'r') as zip_ref:
        zip_ref.extractall(path_extract)
        paths_extracted = [str(Path(path_extract) / p) for p in zip_ref.namelist()]

    print('Completed zip extraction.') if verbose else None

    return paths_extracted


######################################################################################################################################
###################################################### PLOTTING HELPERS ##############################################################
######################################################################################################################################


def plot_image_grid(
    images: Union[List[np.ndarray], np.ndarray], 
    labels: Optional[List[str]] = None, 
    grid_shape: Tuple[int, int] = (10,10), 
    show_axis: str = 'off', 
    cmap: Optional[str] = None, 
    kwargs_subplots: Dict = {}, 
    kwargs_imshow: Dict = {},
) -> Tuple[plt.Figure, Union[np.ndarray, plt.Axes]]:
    """
    Plots a grid of images.
    RH 2021

    Args:
        images (Union[List[np.ndarray], np.ndarray]): 
            A list of images or a 3D array of images, where the first dimension is the number of images.
        labels (Optional[List[str]]): 
            A list of labels to be displayed in the grid. (Default is ``None``)
        grid_shape (Tuple[int, int]): 
            Shape of the grid. (Default is *(10,10)*)
        show_axis (str): 
            Whether to show axes or not. (Default is 'off')
        cmap (Optional[str]): 
            Colormap to use. (Default is ``None``)
        kwargs_subplots (Dict): 
            Keyword arguments for subplots. (Default is {})
        kwargs_imshow (Dict): 
            Keyword arguments for imshow. (Default is {})

    Returns:
        (Tuple[plt.Figure, Union[np.ndarray, plt.Axes]]): tuple containing:
            fig (plt.Figure):
                Figure object.
            axs (Union[np.ndarray, plt.Axes]):
                Axes object.
    """
    if cmap is None:
        cmap = 'viridis'

    fig, axs = plt.subplots(nrows=grid_shape[0], ncols=grid_shape[1], **kwargs_subplots)
    axs_flat = axs.flatten(order='F') if isinstance(axs, np.ndarray) else [axs]
    for ii, ax in enumerate(axs_flat[:len(images)]):
        ax.imshow(images[ii], cmap=cmap, **kwargs_imshow);
        if labels is not None:
            ax.set_title(labels[ii]);
        ax.axis(show_axis);
    return fig, axs


def rand_cmap(
    nlabels: int, 
    first_color_black: bool = False, 
    last_color_black: bool = False,
    verbose: bool = True,
    under: List[float] = [0,0,0],
    over: List[float] = [0.5,0.5,0.5],
    bad: List[float] = [0.9,0.9,0.9],
) -> object:
    """
    Creates a random colormap to be used with matplotlib. Useful for segmentation tasks.

    Args:
        nlabels (int):
            Number of labels (size of colormap).
        first_color_black (bool):
            Option to use the first color as black. (Default is ``False``)
        last_color_black (bool):
            Option to use the last color as black. (Default is ``False``)
        verbose (bool):
            Prints the number of labels and shows the colormap if ``True``. 
            (Default is ``True``)
        under (List[float]):
            RGB values to use for the 'under' threshold in the colormap. 
            (Default is ``[0, 0, 0]``)
        over (List[float]):
            RGB values to use for the 'over' threshold in the colormap. 
            (Default is ``[0.5, 0.5, 0.5]``)
        bad (List[float]):
            RGB values to use for 'bad' values in the colormap. 
            (Default is ``[0.9, 0.9, 0.9]``)

    Returns:
        (LinearSegmentedColormap):
            colormap (LinearSegmentedColormap):
                Colormap for matplotlib.
    """
    from matplotlib.colors import LinearSegmentedColormap
    import matplotlib.pyplot as plt
    import numpy as np

    assert nlabels > 0, 'Number of labels must be greater than 0'

    if verbose:
        print('Number of labels: ' + str(nlabels))

    randRGBcolors = np.random.rand(nlabels, 3)
    randRGBcolors = randRGBcolors / np.max(randRGBcolors, axis=1, keepdims=True)

    if first_color_black:
        randRGBcolors[0] = [0, 0, 0]

    if last_color_black:
        randRGBcolors[-1] = [0, 0, 0]

    random_colormap = LinearSegmentedColormap.from_list('new_map', randRGBcolors, N=nlabels)

    # Display colorbar
    if verbose:
        from matplotlib import colors, colorbar
        fig, ax = plt.subplots(1, 1, figsize=(6, 0.5))

        bounds = np.linspace(0, nlabels, nlabels + 1)
        norm = colors.BoundaryNorm(bounds, nlabels)

        cb = colorbar.ColorbarBase(ax, cmap=random_colormap, norm=norm, spacing='proportional', ticks=None,
                                   boundaries=bounds, format='%1i', orientation=u'horizontal')

    random_colormap.set_bad(bad)
    random_colormap.set_over(over)
    random_colormap.set_under(under)

    return random_colormap


def simple_cmap(
    colors: List[List[float]] = [
        [1,0,0],
        [1,0.6,0],
        [0.9,0.9,0],
        [0.6,1,0],
        [0,1,0],
        [0,1,0.6],
        [0,0.8,0.8],
        [0,0.6,1],
        [0,0,1],
        [0.6,0,1],
        [0.8,0,0.8],
        [1,0,0.6],
    ],
    under: List[float] = [0,0,0],
    over: List[float] = [0.5,0.5,0.5],
    bad: List[float] = [0.9,0.9,0.9],
    name: str = 'none',
) -> object:
    """
    Creates a colormap from a sequence of RGB values. 
    Borrowed with permission from Alex 
    (https://gist.github.com/ahwillia/3e022cdd1fe82627cbf1f2e9e2ad80a7ex)

    Args:
        colors (List[List[float]]): 
            List of RGB values. Each sub-list contains three float numbers 
            representing an RGB color. (Default is list of RGB colors ranging from red to purple)
        under (List[float]): 
            RGB values for the colormap under range. 
            (Default is ``[0,0,0]`` (black))
        over (List[float]): 
            RGB values for the colormap over range. 
            (Default is ``[0.5,0.5,0.5]`` (grey))
        bad (List[float]): 
            RGB values for the colormap bad range. 
            (Default is ``[0.9,0.9,0.9]`` (light grey))
        name (str): 
            Name of the colormap. (Default is 'none')

    Returns:
        (LinearSegmentedColormap): 
            cmap (LinearSegmentedColormap): 
                The generated colormap.

    Example:
        .. highlight:: python
        .. code-block:: python

            cmap = simple_cmap([(1,1,1), (1,0,0)]) # white to red colormap
            cmap = simple_cmap(['w', 'r'])         # white to red colormap
            cmap = simple_cmap(['r', 'b', 'r'])    # red to blue to red
    """
    from matplotlib.colors import LinearSegmentedColormap, colorConverter

    # check inputs
    n_colors = len(colors)
    if n_colors <= 1:
        raise ValueError('Must specify at least two colors')

    # convert colors to rgb
    colors = [colorConverter.to_rgb(c) for c in colors]

    # set up colormap
    r, g, b = colors[0]
    cdict = {'red': [(0.0, r, r)], 'green': [(0.0, g, g)], 'blue': [(0.0, b, b)]}
    for i, (r, g, b) in enumerate(colors[1:]):
        idx = (i+1) / (n_colors-1)
        cdict['red'].append((idx, r, r))
        cdict['green'].append((idx, g, g))
        cdict['blue'].append((idx, b, b))

    cmap = LinearSegmentedColormap(name, {k: tuple(v) for k, v in cdict.items()})
                                   
    cmap.set_bad(bad)
    cmap.set_over(over)
    cmap.set_under(under)

    return cmap


class ImageLabeler:
    """
    A simple graphical interface for labeling image classes. Use this class with
    a context manager to ensure the window is closed properly. The class
    provides a tkinter window which displays images from a provided numpy array
    one by one and lets you classify each image by pressing a key. The title of
    the window is the image index. The classification label and image index are
    stored as the ``self.labels_`` attribute and saved to a CSV file in
    self.path_csv. 
    RH 2023

    Args:
        image_array (np.ndarray): 
            A numpy array of images. Either 3D: *(n_images, height, width)* or
            4D: *(n_images, height, width, n_channels)*. Images should be scaled
            between 0 and 255 and will be converted to uint8.
        start_index (int): 
            The index of the first image to display. (Default is *0*)
        path_csv (str): 
            Path to the CSV file for saving results. If ``None``, results will
            not be saved.
        save_csv (bool):
            Whether to save the results to a CSV. (Default is ``True``)
        resize_factor (float): 
            A scaling factor for the fractional change in image size. (Default
            is *1.0*)
        normalize_images (bool):
            Whether to normalize the images between min and max values. (Default
            is ``True``)
        verbose (bool):
            Whether to print status updates. (Default is ``True``)
        key_end (str): 
            Key to press to end the session. (Default is ``'Escape'``)
        key_prev (str):
            Key to press to go back to the previous image. (Default is
            ``'Left'``)
        key_next (str):
            Key to press to go to the next image. (Default is ``'Right'``)

    Example:
        .. highlight:: python
        .. code-block:: python

            with ImageLabeler(images, start_index=0, resize_factor=4.0,
            key_end='Escape') as labeler:
                labeler.run()
            path_csv, labels = labeler.path_csv, labeler.labels_

    Attributes:
        image_array (np.ndarray):
            A numpy array of images. Either 3D: *(n_images, height, width)* or
            4D: *(n_images, height, width, n_channels)*. Images should be scaled
            between 0 and 255 and will be converted to uint8.
        start_index (int): 
            The index of the first image to display. (Default is *0*)
        path_csv (str): 
            Path to the CSV file for saving results. If ``None``, results will
            not be saved.
        save_csv (bool):
            Whether to save the results to a CSV. (Default is ``True``)
        resize_factor (float): 
            A scaling factor for the fractional change in image size. (Default
            is *1.0*)
        normalize_images (bool):
            Whether to normalize the images between min and max values. (Default
            is ``True``)
        verbose (bool):
            Whether to print status updates. (Default is ``True``)
        key_end (str): 
            Key to press to end the session. (Default is ``'Escape'``)
        key_prev (str):
            Key to press to go back to the previous image. (Default is
            ``'Left'``)
        key_next (str):
            Key to press to go to the next image. (Default is ``'Right'``)
        labels_ (list):
            A list of tuples containing the image index and classification label
            for each image. The list is saved to a CSV file in self.path_csv.
    """
    def __init__(
        self, 
        image_array: np.ndarray, 
        start_index: int=0,
        path_csv: Optional[str] = None, 
        save_csv: bool = True,
        resize_factor: float = 10.0, 
        normalize_images: bool = True,
        verbose: bool = True,
        key_end: str = 'Escape', 
        key_prev: str = 'Left',
        key_next: str = 'Right',
    ) -> None:
        """
        Initializes the ImageLabeler with the given image array, csv path, and UI 
        elements. Binds keys for classifying images and ending the session.
        """
        import tempfile
        import datetime
        ## Set attributes
        self.images = image_array
        self._resize_factor = resize_factor
        self._index = start_index - 1  ## -1 because we increment before displaying
        self.path_csv = path_csv if path_csv is not None else str(Path(tempfile.gettempdir()) / ('roicat_labels_' + datetime.datetime.now().strftime("%Y%m%d_%H%M%S") + '.csv'))
        self._save_csv = save_csv
        self.labels_ = {}
        self._img_tk = None
        self._key_end = key_end if key_end is not None else None
        self._key_prev = key_prev if key_prev is not None else None
        self._key_next = key_next if key_next is not None else None
        self._normalize_images = normalize_images
        self._verbose = verbose

        self.__call__ = self.run
        
    def run(self):
        """
        Runs the image labeler. Opens a tkinter window and displays the first
        image.
        """
        try:
            self._root = tk.Tk()
            self._img_label = tk.Label(self._root)
            self._img_label.pack()

            ## Bind keys
            self._root.bind("<Key>", self.classify)
            self._root.bind('<Key-' + self._key_end + '>', self.end_session) if self._key_end is not None else None
            self._root.bind('<Key-' + self._key_prev + '>', self.prev_img) if self._key_prev is not None else None
            self._root.bind('<Key-' + self._key_next + '>', self.next_img) if self._key_next is not None else None

            self._root.protocol("WM_DELETE_WINDOW", self._on_closing)

            ## Start the session
            self.next_img()
            self._root.mainloop()
        except Exception as e:
            warnings.warn('Error initializing image labeler: ' + str(e))

    def _on_closing(self):
        from tkinter import messagebox
        if messagebox.askokcancel("Quit", "Do you want to quit?"):
            self.end_session(None)

    def __enter__(self):
        return self
    def __exit__(self, exc_type, exc_value, traceback):
        self.end_session(None)

    def next_img(self, event=None):
        """Displays the next image in the array, and resizes the image."""
        ## Display the image
        ### End the session if there are no more images
        self._index += 1
        if self._index < len(self.images):
            im = self.images[self._index]
            im = (im / np.max(im)) * 255 if self._normalize_images else im
            pil_img = PIL.Image.fromarray(np.uint8(im))  ## Convert to uint8 and PIL image
            ## Resize image
            width, height = pil_img.size
            new_width = int(width * self._resize_factor)
            new_height = int(height * self._resize_factor)
            pil_img = pil_img.resize((new_width, new_height), resample=PIL.Image.LANCZOS)
            ## Display image
            self._img_tk = ImageTk.PhotoImage(pil_img)
            self._img_label.image = self._img_tk  # keep a reference to the PhotoImage object
            self._img_label.config(image=self._img_label.image)
        else:
            self.end_session(None)
        
        self._root.title(str(self._index))  # update the window title to the current image index

    def prev_img(self, event=None):
        """
        Displays the previous image in the array.
        """
        self._index -= 2
        self.next_img()

    def classify(self, event):
        """
        Adds the current image index and pressed key as a label.
        Then saves the results and moves to the next image.

        Args:
            event (tkinter.Event):
                A tkinter event object.
        """
        label = event.char
        if label != '':
            print(f'Image {self._index}: {label}') if self._verbose else None
            self.labels_.update({self._index: str(label)})  ## Store the label
            self.save_classification() if self._save_csv else None ## Save the results
            self.next_img()  ## Move to the next image

    def end_session(self, event):
        """
        Ends the classification session by destroying the tkinter window.
        """
        self._img_tk = None
        self._root.destroy() if self._root is not None else None
        self._root = None
        
        import gc
        gc.collect()
        gc.collect()

    def save_classification(self):
        """
        Saves the classification results to a CSV file.
        This function does not append, it overwrites the entire file.
        The file contains two columns: 'image_index' and 'label'.
        """
        ## make directory if it doesn't exist
        Path(self.path_csv).parent.mkdir(parents=True, exist_ok=True)
        ## Save the results
        with open(self.path_csv, 'w', newline='') as f:
            writer = csv.writer(f)
            writer.writerow(('image_index', 'label'))
            writer.writerows(self.labels_.items())

    def get_labels(self, kind: str = 'dict') -> Union[dict, List[Tuple[int, str]], dict]:
        """
        Returns the labels. The format of the output is determined by the ``kind`` parameter. 
        If the labels dictionary is empty, returns ``None``. RH 2023

        Args:
            kind (str): 
                The type of object to return. (Default is ``'dict'``) \n
                * ``'dict'``: {idx: label, idx: label, ...}
                * ``'list'``: [(idx, label), (idx, label), ...]
                * ``'dataframe'``: {'index': [idx, idx, ...], 'label': [label, label, ...]}
                  This can be converted to a pandas dataframe with:
                  pd.DataFrame(self.get_labels('dataframe'))

        Returns:
            (Union[dict, List[Tuple[int, str]], dict]): 
                Depending on the ``kind`` parameter, it returns either: \n
                * dict: 
                    A dictionary where keys are the image indices and values are
                    the labels.
                * List[Tuple[int, str]]: 
                    A list of tuples, where each tuple contains an image index
                    and a label.
                * dict: 
                    A dictionary with keys 'index' and 'label' where values are
                    lists of indices and labels respectively.
        """
        ## if the dict is empty, return None
        if len(self.labels_) == 0:
            return None
        
        if kind == 'dict':
            # out = dict(self.labels_)
            # ## Check for duplicate indices
            # if len(out) != len(self.labels_):
            #     warnings.warn('Duplicate indices found in labels. Only the last label for each index is returned.')
            # return out
            return self.labels_
        elif kind == 'list':
            # return self.labels_
            return self.labels_.items()
        elif kind == 'dataframe':
            # return {'index': np.array([x[0] for x in self.labels_], dtype=np.int64), 'label': np.array([x[1] for x in self.labels_])}
            return {'index': np.array(list(self.labels_.keys()), dtype=np.int64), 'label': np.array(list(self.labels_.values()), dtype=str)}


def export_svg_hv_bokeh(
    obj: object, 
    path_save: str
) -> None:
    """
    Saves a scatterplot from holoviews as an SVG file.
    RH 2023

    Args:
        obj (object): 
            Holoviews plot object.
        path_save (str):
            Path to save the SVG file.
    """
    import holoviews as hv
    import bokeh
    plot_state = hv.renderer('bokeh').get_plot(obj).state
    plot_state.output_backend = 'svg'
    bokeh.io.export_svgs(plot_state, filename=path_save)


######################################################################################################################################
######################################################## H5 HANDLING #################################################################
######################################################################################################################################

## below is actually 'simple_load' from h5_handling
def h5_load(
    filepath: Union[str, Path],
    return_dict: bool = True,
    verbose: bool = False
) -> Union[dict, object]:
    """
    Returns a dictionary or an H5PY object from a given HDF file.
    RH 2023

    Args:
        filepath (Union[str, Path]): 
            Full pathname of the file to read.
        return_dict (bool):
            Whether or not to return a dict object. (Default is ``True``). \n
            * ``True``: a dict object is returned. 
            * ``False``: an H5PY object is returned.
        verbose (bool): 
            Whether to print detailed information during the execution. (Default
            is ``False``)

    Returns:
        (Union[dict, object]): 
            result (Union[dict, object]):
                Either a dictionary containing the groups as keys and the
                datasets as values from the HDF file or an H5PY object,
                depending on the ``return_dict`` parameter.
    """
    import h5py
    if return_dict:
        with h5py.File(filepath, 'r') as h5_file:
            if verbose:
                print(f'==== Loading h5 file with hierarchy: ====')
                show_item_tree(h5_file)
            result = {}
            def visitor_func(name, node):
                # Split name by '/' and reduce to nested dict
                keys = name.split('/')
                sub_dict = result
                for key in keys[:-1]:
                    sub_dict = sub_dict.setdefault(key, {})

                if isinstance(node, h5py.Dataset):
                    sub_dict[keys[-1]] = node[...]
                elif isinstance(node, h5py.Group):
                    sub_dict.setdefault(keys[-1], {})

            h5_file.visititems(visitor_func)            
            return result
    else:
        return h5py.File(filepath, 'r')
    
def show_item_tree(
    hObj: Optional[Union[object, dict]] = None, 
    path: Optional[Union[str, Path]] = None, 
    depth: Optional[int] = None, 
    show_metadata: bool = True, 
    print_metadata: bool = False, 
    indent_level: int = 0
) -> None:
    '''
    Recursively displays all the items and groups in an HDF5 object or Python dictionary.
    RH 2021

    Args:
        hObj (Optional[Union[object, dict]]):
            Hierarchical object, which can be an HDF5 object or a Python
            dictionary. (Default is ``None``)
        path (Optional[Union[str, Path]]): 
            If not ``None``, then the path to the HDF5 object is used instead of
            ``hObj``. (Default is ``None``)
        depth (Optional[int]):
            How many levels deep to show the tree. (Default is ``None`` which
            shows all levels)
        show_metadata (bool): 
            Whether or not to list metadata with items. (Default is ``True``)
        print_metadata (bool): 
            Whether or not to show values of metadata items. (Default is
            ``False``)
        indent_level (int):
            Used internally to the function. User should leave this as the
            default. (Default is *0*)

    Example:
        .. highlight:: python
        .. code-block:: python

            import h5py
            with h5py.File('test.h5', 'r') as f:
                show_item_tree(f)
    '''
    import h5py
    if depth is None:
        depth = int(10000000000000000000)
    else:
        depth = int(depth)

    if depth < 0:
        return

    if path is not None:
        with h5py.File(path , 'r') as f:
            show_item_tree(hObj=f, path=None, depth=depth-1, show_metadata=show_metadata, print_metadata=print_metadata, indent_level=indent_level)
    else:
        indent = f'  '*indent_level
        if hasattr(hObj, 'attrs') and show_metadata:
            for ii,val in enumerate(list(hObj.attrs.keys()) ):
                if print_metadata:
                    print(f'{indent}METADATA: {val}: {hObj.attrs[val]}')
                else:
                    print(f'{indent}METADATA: {val}: shape={hObj.attrs[val].shape} , dtype={hObj.attrs[val].dtype}')
        
        for ii,val in enumerate(list(iter(hObj))):
            if isinstance(hObj[val], h5py.Group):
                print(f'{indent}{ii+1}. {val}:----------------')
                show_item_tree(hObj[val], depth=depth-1, show_metadata=show_metadata, print_metadata=print_metadata , indent_level=indent_level+1)
            elif isinstance(hObj[val], dict):
                print(f'{indent}{ii+1}. {val}:----------------')
                show_item_tree(hObj[val], depth=depth-1, show_metadata=show_metadata, print_metadata=print_metadata , indent_level=indent_level+1)
            else:
                if hasattr(hObj[val], 'shape') and hasattr(hObj[val], 'dtype'):
                    print(f'{indent}{ii+1}. {val}:    '.ljust(20) + f'shape={hObj[val].shape} ,'.ljust(20) + f'dtype={hObj[val].dtype}')
                else:
                    print(f'{indent}{ii+1}. {val}:    '.ljust(20) + f'type={type(hObj[val])}')
        

######################################################################################################################################
####################################################### DECOMPOSITION ################################################################
######################################################################################################################################

def torch_pca(
    X_in: Union[torch.Tensor, np.ndarray], 
    device: str = 'cpu', 
    mean_sub: bool = True, 
    zscore: bool = False, 
    rank: Optional[int] = None, 
    return_cpu: bool = True, 
    return_numpy: bool = False,
) -> Tuple[Union[torch.Tensor, np.ndarray], Union[torch.Tensor, np.ndarray], Union[torch.Tensor, np.ndarray], Union[torch.Tensor, np.ndarray]]:
    """
    Conducts Principal Components Analysis using the Pytorch library. This
    function can run on either CPU or GPU devices. 
    RH 2021

    Args:
        X_in (Union[torch.Tensor, np.ndarray]):
            The data to be decomposed. This should be a 2-D array, with columns
            representing features and rows representing samples. PCA is
            performed column-wise.
        device (str):
            The device to use for computation, e.g., 'cuda' or 'cpu'. (Default
            is ``'cpu'``)
        mean_sub (bool):
            If ``True``, subtract the mean ('center') from the columns. (Default
            is ``True``)
        zscore (bool):
            If ``True``, z-score the columns. This is equivalent to conducting
            PCA on the correlation-matrix. (Default is ``False``)
        rank (int):
            Maximum estimated rank of the decomposition. If ``None``, then the
            rank is assumed to be X.shape[1]. (Default is ``None``)
        return_cpu (bool):  
            (Default is ``True``) \n
            * ``True``, all outputs are forced to be on the 'cpu' device.
            * ``False``, and device is not 'cpu', then the returns will be on the
              provided device.
        return_numpy (bool):
            If ``True``, all outputs are forced to be of type numpy.ndarray.
            (Default is ``False``)

    Returns:
        (tuple): tuple containing:
            components (torch.Tensor or np.ndarray):
                The components of the decomposition, represented as a 2-D array.
                Each column is a component vector and each row is a feature
                weight.
            scores (torch.Tensor or np.ndarray):
                The scores of the decomposition, represented as a 2-D array.
                Each column is a score vector and each row is a sample weight.
            singVals (torch.Tensor or np.ndarray):
                The singular values of the decomposition, represented as a 1-D
                array. Each element is a singular value.
            EVR (torch.Tensor or np.ndarray):
                The explained variance ratio of each component, represented as a
                1-D array. Each element is the explained variance ratio of the
                corresponding component.
                
    Example:
        .. highlight:: python
        .. code-block:: python

            components, scores, singVals, EVR = torch_pca(X_in)
    """
    if isinstance(X_in, torch.Tensor) == False:
        X = torch.from_numpy(X_in).to(device)
    elif X_in.device != device:
            X = X_in.to(device)
    else:
        X = copy.copy(X_in)
            
    if mean_sub and not zscore:
        X = X - torch.mean(X, dim=0)
    if zscore:
        X = X - torch.mean(X, dim=0)
        stds = torch.std(X, dim=0)
        X = X / stds[None,:]        
        
    if rank is None:
        rank = min(list(X.shape))
    
    (U,S,V) = torch.pca_lowrank(X, q=rank, center=False, niter=2)
    components = V
    scores = torch.matmul(X, V[:, :rank])

    singVals = (S**2)/(len(S)-1)
    EVR = (singVals) / torch.sum(singVals)
    
    if return_cpu:
        components = components.cpu()
        scores = scores.cpu()
        singVals = singVals.cpu()
        EVR = EVR.cpu()
    if return_numpy:
        components = components.cpu().numpy()
        scores = scores.cpu().numpy()
        singVals = singVals.cpu().numpy()
        EVR = EVR.cpu().numpy()
        
    gc.collect()
    torch.cuda.empty_cache()
    gc.collect()
    torch.cuda.empty_cache()
    gc.collect()
    return components, scores, singVals, EVR


######################################################################################################################################
############################################################ VIDEO ###################################################################
######################################################################################################################################


def grayscale_to_rgb(
    array: Union[np.ndarray, torch.Tensor, List]
) -> Union[np.ndarray, torch.Tensor]:
    """
    Converts a grayscale image (2D array) or movie (3D array) to RGB (3D or 4D
    array).

    RH 2023

    Args:
        array (Union[np.ndarray, torch.Tensor, list]):
            The 2D or 3D array of grayscale images.

    Returns:
        (Union[np.ndarray, torch.Tensor]):
            array (Union[np.ndarray, torch.Tensor]):
                The converted 3D or 4D array of RGB images.
    """
    if isinstance(array, list):
        if isinstance(array[0], np.ndarray):
            array = np.stack(array, axis=0)
        elif isinstance(array[0], torch.Tensor):
            array = torch.stack(array, axis=0)
        else:
            raise Exception(f'Failed to convert list of type {type(array[0])} to array')
    if isinstance(array, np.ndarray):
        return np.stack([array, array, array], axis=-1)
    elif isinstance(array, torch.Tensor):
        return torch.stack([array, array, array], dim=-1)
    


def save_gif(
    array: Union[np.ndarray, List], 
    path: str, 
    frameRate: float = 5.0, 
    loop: int = 0, 
    # backend='PIL', 
    kwargs_backend: Dict = {},
):
    """
    Saves an array of images as a gif.
    RH 2023

    Args:
        array (Union[np.ndarray, list]):
            The 3D (grayscale) or 4D (color) array of images. \n
            * If dtype is ``float`` type, then scale is from 0 to 1.
            * If dtype is ``int``, then scale is from 0 to 255.
        path (str):
            The path where the gif is saved.
        frameRate (float):
            The frame rate of the gif. (Default is ``5.0``)
        loop (int):
            The number of times to loop the gif. (Default is ``0``) \n
            * 0 means loop forever
            * 1 means play once
            * 2 means play twice (loop once)
            * etc.
        # backend (str):
        #     Which backend to use.
        #     Options: 'imageio' or 'PIL'
        kwargs_backend (Dict):
            The keyword arguments for the backend.
    """
    array = np.stack(array, axis=0) if isinstance(array, list) else array
    array = grayscale_to_rgb(array) if array.ndim == 3 else array
    if np.issubdtype(array.dtype, np.floating):
        array = (array*255).astype('uint8')
    
    kwargs_backend.update({'loop': loop} if loop != 1 else {})

    # if backend == 'imageio':
    #     import imageio
    #     imageio.mimsave(
    #         path, 
    #         array, 
    #         format='GIF',
    #         duration=1000/frameRate, 
    #         **kwargs_backend,
    #     )
    # elif backend == 'PIL':
    from PIL import Image
    frames = [Image.fromarray(array[i_frame]) for i_frame in range(array.shape[0])]
    frames[0].save(
        path, 
        format='GIF', 
        append_images=frames[1:], 
        save_all=True, 
        duration=1000/frameRate, 
        **kwargs_backend,
    )
    # else:
    #     raise Exception(f'Unsupported backend {backend}')


######################################################################################################################################
###################################################### IMAGE_PROCESSING ##############################################################
######################################################################################################################################


def phase_cross_corr(
        reference: np.ndarray,
        moving: np.ndarray
) -> np.ndarray:
    """
    fast implementation of identifying the peak of the phase cross correlation of two images in fourier space
    (see https://github.com/scikit-image/scikit-image/blob/v0.22.0/skimage/registration/_phase_cross_correlation.py#L185) 
    """
    assert reference.shape == moving.shape, "images must be the same shape"
    im_shape = moving.shape
    F_ref = fftn(reference)
    F_mov = fftn(moving)
    F_shift = (F_ref * np.conjugate(F_mov))
    eps = np.finfo(F_shift.real.dtype).eps
    shift = np.abs(ifftn(F_shift / np.maximum(np.abs(F_shift), 100*eps)))

    best_shift = np.unravel_index(np.argmax(shift), im_shape)
    midpoint = np.array([np.fix(axis_size / 2) for axis_size in im_shape])
    shift = np.stack(best_shift)
    shift[shift > midpoint] -= np.array(im_shape)[shift > midpoint]
    return shift


def mask_image_border(
    im: np.ndarray, 
    border_outer: Optional[Union[int, Tuple[int, int, int, int]]] = None, 
    border_inner: Optional[int] = None, 
    mask_value: float = 0,
) -> np.ndarray:
    """
    Masks an image within specified outer and inner borders.
    RH 2022

    Args:
        im (np.ndarray):
            Input image of shape: *(height, width)*.
        border_outer (Union[int, tuple[int, int, int, int], None]):
            Number of pixels along the border to mask. If ``None``, the border
            is not masked. If an int is provided, all borders are equally
            masked. If a tuple of ints is provided, borders are masked in the
            order: *(top, bottom, left, right)*. (Default is ``None``)
        border_inner (int, Optional):
            Number of pixels in the center to mask. Will be a square with side
            length equal to this value. (Default is ``None``)
        mask_value (float):
            Value to replace the masked pixels with. (Default is *0*)

    Returns:
        (np.ndarray):
            im_out (np.ndarray):
                Masked output image.
    """

    ## Find the center of the image
    height, width = im.shape
    center_y = cy = int(np.floor(height/2))
    center_x = cx = int(np.floor(width/2))

    ## Mask the center
    if border_inner is not None:
        ## make edge_lengths
        center_edge_length = cel = int(np.ceil(border_inner/2)) if border_inner is not None else 0
        im[cy-cel:cy+cel, cx-cel:cx+cel] = mask_value
    ## Mask the border
    if border_outer is not None:
        ## make edge_lengths
        if isinstance(border_outer, int):
            border_outer = (border_outer, border_outer, border_outer, border_outer)
        
        im[:border_outer[0], :] = mask_value
        im[-border_outer[1]:, :] = mask_value
        im[:, :border_outer[2]] = mask_value
        im[:, -border_outer[3]:] = mask_value

    return im


def make_Fourier_mask(
    frame_shape_y_x: Tuple[int, int] = (512,512),
    bandpass_spatialFs_bounds: List[float] = [1/128, 1/3],
    order_butter: int = 5,
    mask: Optional[Union[np.ndarray, torch.Tensor]] = None,
    dtype_fft: object = torch.complex64,
    plot_pref: bool = False,
    verbose: bool = False,
) -> torch.Tensor:
    """
    Generates a Fourier domain mask for phase correlation, primarily used in
    BWAIN.

    Args:
        frame_shape_y_x (Tuple[int, int]):
            Shape of the images that will be processed through this function.
            (Default is *(512, 512)*)
        bandpass_spatialFs_bounds (List[float]): 
            Specifies the lowcut and highcut in spatial frequency for the
            butterworth filter. (Default is *[1/128, 1/3]*)
        order_butter (int):
            Order of the butterworth filter. (Default is *5*)
        mask (Union[np.ndarray, torch.Tensor, None]):
            If not ``None``, this mask is used instead of creating a new one.
            (Default is ``None``)
        dtype_fft (object):
            Data type for the Fourier transform, default is ``torch.complex64``.
        plot_pref (bool):
            If ``True``, the absolute value of the mask is plotted. (Default is
            ``False``)
        verbose (bool):
            If ``True``, enables the print statements for debugging. (Default is
            ``False``)

    Returns:
        (torch.Tensor):
            mask_fft (torch.Tensor):
                The generated mask in the Fourier domain.
    """
    get_nd_butterworth_filter

    bandpass_spatialFs_bounds = list(bandpass_spatialFs_bounds)
    bandpass_spatialFs_bounds[0] = max(bandpass_spatialFs_bounds[0], 1e-9)
    
    if (isinstance(mask, (np.ndarray, torch.Tensor))) or ((mask != 'None') and (mask is not None)):
        mask = torch.as_tensor(mask, dtype=dtype_fft)
        mask = mask / mask.sum()
        mask_fftshift = torch.fft.fftshift(mask)
        print(f'User provided mask of shape: {mask.shape} was normalized to sum=1, fftshift-ed, and converted to a torch.Tensor')
    else:
        wfilt_h = get_nd_butterworth_filter(
            shape=frame_shape_y_x, 
            factor=bandpass_spatialFs_bounds[0], 
            order=order_butter, 
            high_pass=True, 
            real=False,
        )
        wfilt_l = get_nd_butterworth_filter(
            shape=frame_shape_y_x, 
            factor=bandpass_spatialFs_bounds[1], 
            order=order_butter, 
            high_pass=False, 
            real=False,
        )

        kernel = torch.as_tensor(
            wfilt_h * wfilt_l,
            dtype=dtype_fft,
        )

        mask = kernel / kernel.sum()
        # self.mask_fftshift = torch.fft.fftshift(self.mask)
        mask_fftshift = mask
        mask_fftshift = mask_fftshift.contiguous()

        if plot_pref and plot_pref!='False':
            import matplotlib.pyplot as plt
            plt.figure()
            plt.imshow(
                torch.abs(kernel.cpu()).numpy(), 
                # clim=[0,1],
            )
        if verbose:
            print(f'Created Fourier domain mask. self.mask_fftshift.shape: {mask_fftshift.shape}. Images input to find_translation_shifts will now be masked in the FFT domain.')

    return mask_fftshift

## Fixed the indexing because the skimage nerds drink too much coffee. RH.
def get_nd_butterworth_filter(
    shape: Tuple[int, ...], 
    factor: float, 
    order: float, 
    high_pass: bool, 
    real: bool,
    dtype: np.dtype = np.float64, 
    squared_butterworth: bool = True
) -> np.ndarray:
    """
    Creates an N-dimensional Butterworth mask for an FFT.

    Args:
        shape (Tuple[int, ...]): 
            Shape of the n-dimensional FFT and mask.
        factor (float): 
            Fraction of mask dimensions where the cutoff should be.
        order (float): 
            Controls the slope in the cutoff region.
        high_pass (bool): 
            Whether the filter is high pass (low frequencies attenuated) or low
            pass (high frequencies are attenuated).
        real (bool): 
            Whether the FFT is of a real (``True``) or complex (``False``)
            image.
        dtype (np.dtype): 
            The desired output data type of the Butterworth filter. (Default is
            ``np.float64``)
        squared_butterworth (bool): 
            If ``True``, the square of the Butterworth filter is used. (Default
            is ``True``)

    Returns:
        (np.ndarray): 
            wfilt (np.ndarray): 
                The FFT mask.
    """
    import functools
    ranges = []
    for i, d in enumerate(shape):
        # start and stop ensures center of mask aligns with center of FFT
        # axis = np.arange(-(d - 1) // 2, (d - 1) // 2 + 1) / (d * factor)
        axis = np.arange(-(d - 1) / 2, (d - 1) / 2 + 0.5) / (d * factor)  ## FIXED, RH 2023
        ranges.append(scipy.fft.ifftshift(axis ** 2))
    # for real image FFT, halve the last axis
    if real:
        limit = d // 2 + 1
        ranges[-1] = ranges[-1][:limit]
    # q2 = squared Euclidean distance grid
    q2 = functools.reduce(
            np.add, np.meshgrid(*ranges, indexing="ij", sparse=True)
            )
    q2 = q2.astype(dtype)
    q2 = np.power(q2, order)
    wfilt = 1 / (1 + q2)
    if high_pass:
        wfilt *= q2
    if not squared_butterworth:
        np.sqrt(wfilt, out=wfilt)
    return wfilt


def find_geometric_transformation(
    im_template: np.ndarray, 
    im_moving: np.ndarray,
    warp_mode: str = 'euclidean',
    n_iter: int = 5000,
    termination_eps: float = 1e-10,
    mask: Optional[np.ndarray] = None,
    gaussFiltSize: int = 1,
    use_init_estimate: bool = True,
) -> np.ndarray:
    """
    Find the transformation between two images.
    Wrapper function for cv2.findTransformECC
    RH 2022

    Args:
        im_template (np.ndarray):
            Template image. The dtype must be either ``np.uint8`` or ``np.float32``.
        im_moving (np.ndarray):
            Moving image. The dtype must be either ``np.uint8`` or ``np.float32``.
        warp_mode (str):
            Warp mode. \n
            * 'translation': Sets a translational motion model; warpMatrix is 2x3 with the first 2x2 part being the unity matrix and the rest two parameters being estimated.
            * 'euclidean':   Sets a Euclidean (rigid) transformation as motion model; three parameters are estimated; warpMatrix is 2x3.
            * 'affine':      Sets an affine motion model; six parameters are estimated; warpMatrix is 2x3. (Default)
            * 'homography':  Sets a homography as a motion model; eight parameters are estimated;`warpMatrix` is 3x3.
        n_iter (int):
            Number of iterations. (Default is *5000*)
        termination_eps (float):
            Termination epsilon. This is the threshold of the increment in the correlation coefficient between two iterations. (Default is *1e-10*)
        mask (np.ndarray):
            Binary mask. Regions where mask is zero are ignored during the registration. If ``None``, no mask is used. (Default is ``None``)
        gaussFiltSize (int):
            Gaussian filter size. If *0*, no gaussian filter is used. (Default is *1*)
        use_init_estimate (bool):
            Whether or not to use phase cross correlation estimate of warp_matrix. (Default is ``False``)

    Returns:
        (np.ndarray): 
            warp_matrix (np.ndarray):
                Warp matrix. See cv2.findTransformECC for more info. Can be
                applied using cv2.warpAffine or cv2.warpPerspective.
    """
    LUT_modes = {
        'translation': cv2.MOTION_TRANSLATION,
        'euclidean': cv2.MOTION_EUCLIDEAN,
        'affine': cv2.MOTION_AFFINE,
        'homography': cv2.MOTION_HOMOGRAPHY,
    }
    assert warp_mode in LUT_modes.keys(), f"warp_mode must be one of {LUT_modes.keys()}. Got {warp_mode}"
    warp_mode = LUT_modes[warp_mode]
    if warp_mode in [cv2.MOTION_TRANSLATION, cv2.MOTION_EUCLIDEAN, cv2.MOTION_AFFINE]:
        shape_eye = (2, 3)
    elif warp_mode == cv2.MOTION_HOMOGRAPHY:
        shape_eye = (3, 3)
    else:
        raise ValueError(f"warp_mode {warp_mode} not recognized (should not happen)")
    
    # Initial estimate of warp_matrix is identity
    warp_matrix = np.eye(*shape_eye, dtype=np.float32)
    if use_init_estimate:
        shift = phase_cross_corr(im_template, im_moving)
        warp_matrix[0, 2] = shift[1] # tx (shift on axis=1)
        warp_matrix[1, 2] = shift[0] # ty (shift on axis=0)
    
    ## assert that the inputs are numpy arrays of dtype np.uint8
    assert isinstance(im_template, np.ndarray) and (im_template.dtype == np.uint8 or im_template.dtype == np.float32), f"im_template must be a numpy array of dtype np.uint8 or np.float32. Got {type(im_template)} of dtype {im_template.dtype}"
    assert isinstance(im_moving, np.ndarray) and (im_moving.dtype == np.uint8 or im_moving.dtype == np.float32), f"im_moving must be a numpy array of dtype np.uint8 or np.float32. Got {type(im_moving)} of dtype {im_moving.dtype}"
    ## cast mask to bool then to uint8
    if mask is not None:
        assert isinstance(mask, np.ndarray), f"mask must be a numpy array. Got {type(mask)}"
        if np.issubdtype(mask.dtype, np.bool_) or np.issubdtype(mask.dtype, np.uint8):
            pass
        else:
            mask = (mask != 0).astype(np.uint8)

    ## make gaussFiltSize odd
    gaussFiltSize = int(np.ceil(gaussFiltSize))
    gaussFiltSize = gaussFiltSize + (gaussFiltSize % 2 == 0)

    criteria = (
        cv2.TERM_CRITERIA_EPS | cv2.TERM_CRITERIA_COUNT,
        n_iter,
        termination_eps,
    )
    # Run the ECC algorithm. The results are stored in warp_matrix.
    (cc, warp_matrix) = cv2.findTransformECC(
        templateImage=im_template, 
        inputImage=im_moving, 
        warpMatrix=warp_matrix,
        motionType=warp_mode, 
        criteria=criteria, 
        inputMask=mask, 
        gaussFiltSize=gaussFiltSize
    )
    return warp_matrix


def apply_warp_transform(
    im_in: np.ndarray,
    warp_matrix: np.ndarray,
    interpolation_method: int = cv2.INTER_LINEAR, 
    borderMode: int = cv2.BORDER_CONSTANT, 
    borderValue: int = 0
) -> np.ndarray:
    """
    Apply a warp transform to an image. 
    Wrapper function for ``cv2.warpAffine`` and ``cv2.warpPerspective``. 
    RH 2022

    Args:
        im_in (np.ndarray): 
            Input image with any dimensions.
        warp_matrix (np.ndarray): 
            Warp matrix. Shape should be *(2, 3)* for affine transformations,
            and *(3, 3)* for homography. See ``cv2.findTransformECC`` for more
            info.
        interpolation_method (int): 
            Interpolation method. See ``cv2.warpAffine`` for more info. (Default
            is ``cv2.INTER_LINEAR``)
        borderMode (int): 
            Border mode. Determines how to handle pixels from outside the image
            boundaries. See ``cv2.warpAffine`` for more info. (Default is
            ``cv2.BORDER_CONSTANT``)
        borderValue (int): 
            Value to use for border pixels if borderMode is set to
            ``cv2.BORDER_CONSTANT``. (Default is *0*)

    Returns:
        (np.ndarray): 
            im_out (np.ndarray): 
                Transformed output image with the same dimensions as the input
                image.
    """
    if warp_matrix.shape == (2, 3):
        im_out = cv2.warpAffine(
            src=im_in,
            M=warp_matrix,
            dsize=(im_in.shape[1], im_in.shape[0]),
            dst=copy.copy(im_in),
            flags=interpolation_method + cv2.WARP_INVERSE_MAP,
            borderMode=borderMode,
            borderValue=borderValue
        )
        
    elif warp_matrix.shape == (3, 3):
        im_out = cv2.warpPerspective(
            src=im_in,
            M=warp_matrix,
            dsize=(im_in.shape[1], im_in.shape[0]), 
            dst=copy.copy(im_in), 
            flags=interpolation_method + cv2.WARP_INVERSE_MAP, 
            borderMode=borderMode, 
            borderValue=borderValue
        )

    else:
        raise ValueError(f"warp_matrix.shape {warp_matrix.shape} not recognized. Must be (2, 3) or (3, 3)")
    
    return im_out


def warp_matrix_to_remappingIdx(
    warp_matrix: Union[np.ndarray, torch.Tensor], 
    x: int, 
    y: int
) -> Union[np.ndarray, torch.Tensor]:
    """
    Convert a warp matrix (2x3 or 3x3) into remapping indices (2D). 
    RH 2023
    
    Args:
        warp_matrix (Union[np.ndarray, torch.Tensor]): 
            Warp matrix of shape *(2, 3)* for affine transformations, and *(3,
            3)* for homography.
        x (int): 
            Width of the desired remapping indices.
        y (int): 
            Height of the desired remapping indices.
        
    Returns:
        (Union[np.ndarray, torch.Tensor]): 
            remapIdx (Union[np.ndarray, torch.Tensor]): 
                Remapping indices of shape *(x, y, 2)* representing the x and y
                displacements in pixels.
    """
    assert warp_matrix.shape in [(2, 3), (3, 3)], f"warp_matrix.shape {warp_matrix.shape} not recognized. Must be (2, 3) or (3, 3)"
    assert isinstance(x, int) and isinstance(y, int), f"x and y must be integers"
    assert x > 0 and y > 0, f"x and y must be positive"

    if isinstance(warp_matrix, torch.Tensor):
        stack, meshgrid, arange, hstack, ones, float32, array = torch.stack, torch.meshgrid, torch.arange, torch.hstack, torch.ones, torch.float32, torch.as_tensor
        stack_partial = lambda x: stack(x, dim=0)
    elif isinstance(warp_matrix, np.ndarray):
        stack, meshgrid, arange, hstack, ones, float32, array = np.stack, np.meshgrid, np.arange, np.hstack, np.ones, np.float32, np.array
        stack_partial = lambda x: stack(x, axis=0)
    else:
        raise ValueError(f"warp_matrix must be a torch.Tensor or np.ndarray")

    # create the grid
    mesh = stack_partial(meshgrid(arange(x, dtype=float32), arange(y, dtype=float32)))
    mesh_coords = hstack((mesh.reshape(2,-1).T, ones((x*y, 1), dtype=float32)))
    
    # warp the grid
    mesh_coords_warped = (mesh_coords @ warp_matrix.T)
    mesh_coords_warped = mesh_coords_warped[:, :2] / mesh_coords_warped[:, 2:3] if warp_matrix.shape == (3, 3) else mesh_coords_warped  ## if homography, divide by z
    
    # reshape the warped grid
    remapIdx = mesh_coords_warped.T.reshape(2, y, x)

    # permute the axes to (x, y, 2)
    remapIdx = remapIdx.permute(1, 2, 0) if isinstance(warp_matrix, torch.Tensor) else remapIdx.transpose(1, 2, 0)

    return remapIdx


def remap_images(
    images: Union[np.ndarray, torch.Tensor],
    remappingIdx: Union[np.ndarray, torch.Tensor],
    backend: str = "torch",
    interpolation_method: str = 'linear',
    border_mode: str = 'constant',
    border_value: float = 0,
    device: str = 'cpu',
) -> Union[np.ndarray, torch.Tensor]:
    """
    Applies remapping indices to a set of images. Remapping indices, similar to
    flow fields, describe the index of the pixel to sample from rather than the
    displacement of each pixel. RH 2023

    Args:
        images (Union[np.ndarray, torch.Tensor]): 
            The images to be warped. Shapes can be *(N, C, H, W)*, *(C, H, W)*,
            or *(H, W)*.
        remappingIdx (Union[np.ndarray, torch.Tensor]): 
            The remapping indices, describing the index of the pixel to sample
            from. Shape is *(H, W, 2)*.
        backend (str): 
            The backend to use. Can be either ``'torch'`` or ``'cv2'``. (Default
            is ``'torch'``)
        interpolation_method (str): 
            The interpolation method to use. Options are ``'linear'``,
            ``'nearest'``, ``'cubic'``, and ``'lanczos'``. Refer to `cv2.remap`
            or `torch.nn.functional.grid_sample` for more details. (Default is
            ``'linear'``)
        border_mode (str): 
            The border mode to use. Options include ``'constant'``,
            ``'reflect'``, ``'replicate'``, and ``'wrap'``. Refer to `cv2.remap`
            for more details. (Default is ``'constant'``)
        border_value (float): 
            The border value to use. Refer to `cv2.remap` for more details.
            (Default is ``0``)
        device (str):
            The device to use for computations. Commonly either ``'cpu'`` or
            ``'gpu'``. (Default is ``'cpu'``)

    Returns:
        (Union[np.ndarray, torch.Tensor]):
            warped_images (Union[np.ndarray, torch.Tensor]):
                The warped images. The shape will be the same as the input
                images, which can be *(N, C, H, W)*, *(C, H, W)*, or *(H, W)*.
    """
    # Check inputs
    assert isinstance(images, (np.ndarray, torch.Tensor)), f"images must be a np.ndarray or torch.Tensor"
    assert isinstance(remappingIdx, (np.ndarray, torch.Tensor)), f"remappingIdx must be a np.ndarray or torch.Tensor"
    if images.ndim == 2:
        images = images[None, None, :, :]
    elif images.ndim == 3:
        images = images[None, :, :, :]
    elif images.ndim != 4:
        raise ValueError(f"images must be a 2D, 3D, or 4D array. Got shape {images.shape}")
    assert remappingIdx.ndim == 3, f"remappingIdx must be a 3D array of shape (H, W, 2). Got shape {remappingIdx.shape}"
    assert images.shape[-2] == remappingIdx.shape[0], f"images H ({images.shape[-2]}) must match remappingIdx H ({remappingIdx.shape[0]})"
    assert images.shape[-1] == remappingIdx.shape[1], f"images W ({images.shape[-1]}) must match remappingIdx W ({remappingIdx.shape[1]})"

    # Check backend
    if backend not in ["torch", "cv2"]:
        raise ValueError("Invalid backend. Supported backends are 'torch' and 'cv2'.")
    if backend == 'torch':
        if isinstance(images, np.ndarray):
            images = torch.as_tensor(images, device=device, dtype=torch.float32)
        elif isinstance(images, torch.Tensor):
            images = images.to(device=device).type(torch.float32)
        if isinstance(remappingIdx, np.ndarray):
            remappingIdx = torch.as_tensor(remappingIdx, device=device, dtype=torch.float32)
        elif isinstance(remappingIdx, torch.Tensor):
            remappingIdx = remappingIdx.to(device=device).type(torch.float32)
        interpolation = {
            'linear': 'bilinear',
            'nearest': 'nearest',
            'cubic': 'bicubic',
            'lanczos': 'lanczos',
        }[interpolation_method]
        border = {
            'constant': 'zeros',
            'reflect': 'reflection',
            'replicate': 'replication',
            'wrap': 'circular',
        }[border_mode]
        ## Convert remappingIdx to normalized grid
        normgrid = cv2RemappingIdx_to_pytorchFlowField(remappingIdx)

        # Apply remappingIdx
        warped_images = torch.nn.functional.grid_sample(
            images, 
            normgrid[None,...],
            mode=interpolation, 
            padding_mode=border, 
            align_corners=True,  ## align_corners=True is the default in cv2.remap. See documentation for details.
        )

    elif backend == 'cv2':
        assert isinstance(images, np.ndarray), f"images must be a np.ndarray when using backend='cv2'"
        assert isinstance(remappingIdx, np.ndarray), f"remappingIdx must be a np.ndarray when using backend='cv2'"
        ## convert to float32 if not uint8
        images = images.astype(np.float32) if images.dtype != np.uint8 else images
        remappingIdx = remappingIdx.astype(np.float32) if remappingIdx.dtype != np.uint8 else remappingIdx

        interpolation = {
            'linear': cv2.INTER_LINEAR,
            'nearest': cv2.INTER_NEAREST,
            'cubic': cv2.INTER_CUBIC,
            'lanczos': cv2.INTER_LANCZOS4,
        }[interpolation_method]
        borderMode = {
            'constant': cv2.BORDER_CONSTANT,
            'reflect': cv2.BORDER_REFLECT,
            'replicate': cv2.BORDER_REPLICATE,
            'wrap': cv2.BORDER_WRAP,
        }[border_mode]

        # Apply remappingIdx
        def remap(ims):
            out = np.stack([cv2.remap(
                im,
                remappingIdx[..., 0], 
                remappingIdx[..., 1], 
                interpolation=interpolation, 
                borderMode=borderMode, 
                borderValue=border_value,
            ) for im in ims], axis=0)
            return out
        warped_images = np.stack([remap(im) for im in images], axis=0)

    return warped_images.squeeze()


def remap_sparse_images(
    ims_sparse: Union[scipy.sparse.spmatrix, List[scipy.sparse.spmatrix]],
    remappingIdx: np.ndarray,
    method: str = 'linear',
    fill_value: float = 0,
    dtype: Union[str, np.dtype] = None,
    safe: bool = True,
    n_workers: int = -1,
    verbose: bool = True,
) -> List[scipy.sparse.csr_matrix]:
    """
    Remaps a list of sparse images using the given remap field.

    Args:
        ims_sparse (Union[scipy.sparse.spmatrix, List[scipy.sparse.spmatrix]]): 
            A single sparse image or a list of sparse images.
        remappingIdx (np.ndarray): 
            An array of shape *(H, W, 2)* representing the remap field. It
            should be the same size as the images in ims_sparse.
        method (str): 
            Interpolation method to use. See ``scipy.interpolate.griddata``.
            Options are:
            \n
            * ``'linear'``
            * ``'nearest'``
            * ``'cubic'`` \n
            (Default is ``'linear'``)
        fill_value (float): 
            Value used to fill points outside the convex hull. (Default is
            ``0.0``)
        dtype (Union[str, np.dtype]): 
            The data type of the resulting sparse images. Default is ``None``,
            which will use the data type of the input sparse images.
        safe (bool): 
            If ``True``, checks if the image is 0D or 1D and applies a tiny
            Gaussian blur to increase the image width. (Default is ``True``)
        n_workers (int): 
            Number of parallel workers to use. Default is *-1*, which uses all
            available CPU cores.
        verbose (bool):
            Whether or not to use a tqdm progress bar. (Default is ``True``)

    Returns:
        (List[scipy.sparse.csr_matrix]): 
            ims_sparse_out (List[scipy.sparse.csr_matrix]): 
                A list of remapped sparse images.

    Raises:
        AssertionError: If the image and remappingIdx have different spatial
        dimensions.
    """
    # Ensure ims_sparse is a list of sparse matrices
    ims_sparse = [ims_sparse] if not isinstance(ims_sparse, list) else ims_sparse

    # Assert that all images are sparse matrices
    assert all(scipy.sparse.issparse(im) for im in ims_sparse), "All images must be sparse matrices."
    
    # Assert and retrieve dimensions
    dims_ims = ims_sparse[0].shape
    dims_remap = remappingIdx.shape
    assert dims_ims == dims_remap[:-1], "Image and remappingIdx should have same spatial dimensions."
    
    dtype = ims_sparse[0].dtype if dtype is None else dtype
    
    if safe:
        conv2d = Toeplitz_convolution2d(
            x_shape=(dims_ims[0], dims_ims[1]),
            k=np.array([[0   , 1e-8, 0   ],
                        [1e-8, 1,    1e-8],
                        [0   , 1e-8, 0   ]], dtype=dtype),
            dtype=dtype,
        )

    def warp_sparse_image(
        im_sparse: scipy.sparse.csr_matrix,
        remappingIdx: np.ndarray,
        method: str = method,
        fill_value: float = fill_value,
        safe: bool = safe
    ) -> scipy.sparse.csr_matrix:
        
        # Convert sparse image to COO format
        im_coo = scipy.sparse.coo_matrix(im_sparse)

        # Get coordinates and values from COO format
        rows, cols = im_coo.row, im_coo.col
        data = im_coo.data

        if safe:
            # can't use scipy.interpolate.griddata with 1d values
            is_horz = np.unique(rows).size == 1
            is_vert = np.unique(cols).size == 1

            # check for diagonal pixels 
            # slope = rise / run --- don't need to check if run==0 
            rdiff = np.diff(rows)
            cdiff = np.diff(cols)
            is_diag = np.unique(cdiff / rdiff).size == 1 if not np.any(rdiff==0) else False
            
            # best practice to just convolve instead of interpolating if too few pixels
            is_smol = rows.size < 3 

            if is_horz or is_vert or is_smol or is_diag:
                # warp convolved sparse image directly without interpolation
                return warp_sparse_image(im_sparse=conv2d(im_sparse, batching=False), remappingIdx=remappingIdx)

        # Get values at the grid points
<<<<<<< HEAD
        grid_values = scipy.interpolate.griddata(
            points=(rows, cols), 
            values=data, 
            xi=remappingIdx[:,:,::-1], 
            method=method, 
            fill_value=fill_value,
        )
=======
        try:
            grid_values = scipy.interpolate.griddata(
                points=(rows, cols), 
                values=data, 
                xi=remappingIdx[:,:,::-1], 
                method=method, 
                fill_value=fill_value,
            )
        except Exception as e:
            raise Exception(f"Error interpolating sparse image. Something is either weird about one of the input images or the remappingIdx. Error: {e}")
        
>>>>>>> d7cd2a76
        # Create a new sparse image from the nonzero pixels
        warped_sparse_image = scipy.sparse.csr_matrix(grid_values, dtype=dtype)
        warped_sparse_image.eliminate_zeros()
        return warped_sparse_image
        
    wsi_partial = partial(warp_sparse_image, remappingIdx=remappingIdx)
    ims_sparse_out = map_parallel(func=wsi_partial, args=[ims_sparse,], method='multithreading', workers=n_workers, prog_bar=verbose)
    return ims_sparse_out


def invert_remappingIdx(
    remappingIdx: np.ndarray, 
    method: str = 'linear', 
    fill_value: Optional[float] = np.nan
) -> np.ndarray:
    """
    Inverts a remapping index field.

    Requires the assumption that the remapping index field is invertible or bijective/one-to-one and non-occluding.
    Defined 'remap_AB' as a remapping index field that warps image A onto image B, then 'remap_BA' is the remapping index field that warps image B onto image A. This function computes 'remap_BA' given 'remap_AB'.

    RH 2023

    Args:
        remappingIdx (np.ndarray): 
            An array of shape *(H, W, 2)* representing the remap field.
        method (str):
            Interpolation method to use. See ``scipy.interpolate.griddata``. Options are:
            \n
            * ``'linear'``
            * ``'nearest'``
            * ``'cubic'`` \n
            (Default is ``'linear'``)
        fill_value (Optional[float]):
            Value used to fill points outside the convex hull. 
            (Default is ``np.nan``)

    Returns:
        (np.ndarray): 
                An array of shape *(H, W, 2)* representing the inverse remap field.
    """
    H, W, _ = remappingIdx.shape
    
    # Create the meshgrid of the original image
    grid = np.mgrid[:H, :W][::-1].transpose(1,2,0).reshape(-1, 2)
    
    # Flatten the original meshgrid and remappingIdx
    remapIdx_flat = remappingIdx.reshape(-1, 2)
    
    # Interpolate the inverse mapping using griddata
    map_BA = scipy.interpolate.griddata(
        points=remapIdx_flat, 
        values=grid, 
        xi=grid, 
        method=method,
        fill_value=fill_value,
    ).reshape(H,W,2)
    
    return map_BA

def invert_warp_matrix(
    warp_matrix: np.ndarray
) -> np.ndarray:
    """
    Inverts a provided warp matrix for the transformation A->B to compute the
    warp matrix for B->A.
    RH 2023

    Args:
        warp_matrix (np.ndarray): 
            A 2x3 or 3x3 array representing the warp matrix. Shape: *(2, 3)* or
            *(3, 3)*.

    Returns:
        (np.ndarray): 
            inverted_warp_matrix (np.ndarray):
                The inverted warp matrix. Shape: same as input.
    """
    if warp_matrix.shape == (2, 3):
        # Convert 2x3 affine warp matrix to 3x3 by appending [0, 0, 1] as the last row
        warp_matrix_3x3 = np.vstack((warp_matrix, np.array([0, 0, 1])))
    elif warp_matrix.shape == (3, 3):
        warp_matrix_3x3 = warp_matrix
    else:
        raise ValueError("Input warp_matrix must be of shape (2, 3) or (3, 3)")

    # Compute the inverse of the 3x3 warp matrix
    inverted_warp_matrix_3x3 = np.linalg.inv(warp_matrix_3x3)

    if warp_matrix.shape == (2, 3):
        # Convert the inverted 3x3 warp matrix back to 2x3 by removing the last row
        inverted_warp_matrix = inverted_warp_matrix_3x3[:2, :]
    else:
        inverted_warp_matrix = inverted_warp_matrix_3x3

    return inverted_warp_matrix


def compose_remappingIdx(
    remap_AB: np.ndarray,
    remap_BC: np.ndarray,
    method: str = 'linear',
    fill_value: Optional[float] = np.nan,
    bounds_error: bool = False,
) -> np.ndarray:
    """
    Composes two remapping index fields using scipy.interpolate.interpn.
    
    This function computes 'remap_AC' from 'remap_AB' and 'remap_BC', where
    'remap_AB' is a remapping index field that warps image A onto image B, and
    'remap_BC' is a remapping index field that warps image B onto image C.
    
    RH 2023

    Args:
        remap_AB (np.ndarray): 
            An array of shape *(H, W, 2)* representing the remap field from
            image A to image B.
        remap_BC (np.ndarray): 
            An array of shape *(H, W, 2)* representing the remap field from
            image B to image C.
        method (str): 
            Interpolation method to use. Either \n
            * ``'linear'``: Use linear interpolation (default).
            * ``'nearest'``: Use nearest interpolation.
            * ``'cubic'``: Use cubic interpolation.
        fill_value (Optional[float]): 
            The value used for points outside the interpolation domain. (Default
            is ``np.nan``)
        bounds_error (bool):
            If ``True``, a ValueError is raised when interpolated values are
            requested outside of the domain of the input data. (Default is
            ``False``)
    
    Returns:
        (np.ndarray): 
            remap_AC (np.ndarray): 
                An array of shape *(H, W, 2)* representing the remap field from
                image A to image C.
    """
    # Get the shape of the remap fields
    H, W, _ = remap_AB.shape
    
    # Combine the x and y components of remap_AB into a complex number
    # This is done to simplify the interpolation process
    AB_complex = remap_AB[:,:,0] + remap_AB[:,:,1]*1j

    # Perform the interpolation using interpn
    AC = scipy.interpolate.interpn(
        (np.arange(H), np.arange(W)), 
        AB_complex, 
        remap_BC.reshape(-1, 2)[:, ::-1], 
        method=method, 
        bounds_error=bounds_error, 
        fill_value=fill_value
    ).reshape(H, W)

    # Split the real and imaginary parts of the interpolated result to get the x and y components
    remap_AC = np.stack((AC.real, AC.imag), axis=-1)

    return remap_AC


def compose_transform_matrices(
    matrix_AB: np.ndarray, 
    matrix_BC: np.ndarray,
) -> np.ndarray:
    """
    Composes two transformation matrices to create a transformation from one
    image to another. RH 2023
    
    This function is used to combine two transformation matrices, 'matrix_AB'
    and 'matrix_BC'. 'matrix_AB' represents a transformation that warps an image
    A onto an image B. 'matrix_BC' represents a transformation that warps image
    B onto image C. The result is 'matrix_AC', a transformation matrix that
    would warp image A directly onto image C.
    
    Args:
        matrix_AB (np.ndarray): 
            A transformation matrix from image A to image B. The array can have
            the shape *(2, 3)* or *(3, 3)*.
        matrix_BC (np.ndarray): 
            A transformation matrix from image B to image C. The array can have
            the shape *(2, 3)* or *(3, 3)*.

    Returns:
        (np.ndarray): 
            matrix_AC (np.ndarray):
                A composed transformation matrix from image A to image C. The
                array has the shape *(2, 3)* or *(3, 3)*.

    Raises:
        AssertionError: 
            If the input matrices do not have the shape *(2, 3)* or *(3, 3)*.

    Example:
        .. highlight:: python
        .. code-block:: python

            # Define the transformation matrices
            matrix_AB = np.array([[1, 0, 0], [0, 1, 0], [0, 0, 1]])
            matrix_BC = np.array([[1, 0, 0], [0, 1, 0], [0, 0, 1]])

            # Compose the transformation matrices
            matrix_AC = compose_transform_matrices(matrix_AB, matrix_BC)
    """
    assert matrix_AB.shape in [(2, 3), (3, 3)], "Matrix AB must be of shape (2, 3) or (3, 3)."
    assert matrix_BC.shape in [(2, 3), (3, 3)], "Matrix BC must be of shape (2, 3) or (3, 3)."

    # If the input matrices are (2, 3), extend them to (3, 3) by adding a row [0, 0, 1]
    if matrix_AB.shape == (2, 3):
        matrix_AB = np.vstack((matrix_AB, [0, 0, 1]))
    if matrix_BC.shape == (2, 3):
        matrix_BC = np.vstack((matrix_BC, [0, 0, 1]))

    # Compute the product of the extended matrices
    matrix_AC = matrix_AB @ matrix_BC

    # If the resulting matrix is (3, 3) and has the last row [0, 0, 1], convert it back to a (2, 3) matrix
    if (matrix_AC.shape == (3, 3)) and np.allclose(matrix_AC[2], [0, 0, 1]):
        matrix_AC = matrix_AC[:2, :]

    return matrix_AC


def _make_idx_grid(
    im: Union[np.ndarray, object],
) -> Union[np.ndarray, object]:
    """
    Helper function to make a grid of indices for an image. Used in
    ``flowField_to_remappingIdx`` and ``remappingIdx_to_flowField``.

    Args:
        im (Union[np.ndarray, object]): 
            An image represented as a numpy ndarray or torch Tensor.

    Returns:
        (Union[np.ndarray, object]):
            idx_grid (Union[np.ndarray, object]):
                Index grid for the given image.
    """
    if isinstance(im, torch.Tensor):
        stack, meshgrid, arange = partial(torch.stack, dim=-1), partial(torch.meshgrid, indexing='xy'), partial(torch.arange, device=im.device, dtype=im.dtype)
    elif isinstance(im, np.ndarray):
        stack, meshgrid, arange = partial(np.stack, axis=-1), partial(np.meshgrid, indexing='xy'), partial(np.arange, dtype=im.dtype)
    return stack(meshgrid(arange(im.shape[1]), arange(im.shape[0]))) # (H, W, 2). Last dimension is (x, y).
def flowField_to_remappingIdx(
    ff: Union[np.ndarray, object],
) -> Union[np.ndarray, object]:
    """
    Convert a flow field to a remapping index. **WARNING**: Technically, it is
    not possible to convert a flow field to a remapping index, since the
    remapping index describes an interpolation mapping, while the flow field
    describes a displacement.
    RH 2023

    Args:
        ff (Union[np.ndarray, object]): 
            Flow field represented as a numpy ndarray or torch Tensor. 
            It describes the displacement of each pixel. 
            Shape *(H, W, 2)*. Last dimension is *(x, y)*.

    Returns:
        (Union[np.ndarray, object]): 
            ri (Union[np.ndarray, object]):
                Remapping index. It describes the index of the pixel in 
                the original image that should be mapped to the new pixel. 
                Shape *(H, W, 2)*.
    """
    ri = ff + _make_idx_grid(ff)
    return ri
def remappingIdx_to_flowField(
    ri: Union[np.ndarray, object],
) -> Union[np.ndarray, object]:
    """
    Convert a remapping index to a flow field. **WARNING**: Technically, it is
    not possible to convert a remapping index to a flow field, since the
    remapping index describes an interpolation mapping, while the flow field
    describes a displacement.
    RH 2023

    Args:
        ri (Union[np.ndarray, object]): 
            Remapping index represented as a numpy ndarray or torch Tensor. 
            It describes the index of the pixel in the original image that 
            should be mapped to the new pixel. Shape *(H, W, 2)*. Last 
            dimension is *(x, y)*.

    Returns:
        (Union[np.ndarray, object]): 
            ff (Union[np.ndarray, object]):
                Flow field. It describes the displacement of each pixel. 
                Shape *(H, W, 2)*.
    """
    ff = ri - _make_idx_grid(ri)
    return ff
def cv2RemappingIdx_to_pytorchFlowField(
    ri: Union[np.ndarray, torch.Tensor]
) -> Union[np.ndarray, torch.Tensor]:
    """
    Converts remapping indices from the OpenCV format to the PyTorch format. In
    the OpenCV format, the displacement is in pixels relative to the top left
    pixel of the image. In the PyTorch format, the displacement is in pixels
    relative to the center of the image. RH 2023

    Args:
        ri (Union[np.ndarray, torch.Tensor]): 
            Remapping indices. Each pixel describes the index of the pixel in
            the original image that should be mapped to the new pixel. Shape:
            *(H, W, 2)*. The last dimension is (x, y).
        
    Returns:
        (Union[np.ndarray, torch.Tensor]): 
            normgrid (Union[np.ndarray, torch.Tensor]): 
                "Flow field", in the PyTorch format. Technically not a flow
                field, since it doesn't describe displacement. Rather, it is a
                remapping index relative to the center of the image. Shape: *(H,
                W, 2)*. The last dimension is (x, y).
    """
    assert isinstance(ri, torch.Tensor), f"ri must be a torch.Tensor. Got {type(ri)}"
    im_shape = torch.flipud(torch.as_tensor(ri.shape[:2], dtype=torch.float32, device=ri.device))  ## (W, H)
    normgrid = ((ri / (im_shape[None, None, :] - 1)) - 0.5) * 2  ## PyTorch's grid_sample expects grid values in [-1, 1] because it's a relative offset from the center pixel. CV2's remap expects grid values in [0, 1] because it's an absolute offset from the top-left pixel.
    ## note also that pytorch's grid_sample expects align_corners=True to correspond to cv2's default behavior.
    return normgrid


def add_text_to_images(
    images: np.array, 
    text: List[List[str]], 
    position: Tuple[int, int] = (10,10), 
    font_size: int = 1, 
    color: Tuple[int, int, int] = (255,255,255), 
    line_width: int = 1, 
    font: Optional[str] = None, 
    show: bool = False, 
    frameRate: int = 30
) -> np.array:
    """
    Adds text to images using ``cv2.putText()``.
    RH 2022

    Args:
        images (np.array):
            Frames of video or images. Shape: *(n_frames, height, width, n_channels)*.
        text (list of lists):
            Text to add to images.
            The outer list: one element per frame.
            The inner list: each element is a line of text.
        position (tuple):
            (x, y) position of the text (top left corner). (Default is *(10,10)*)
        font_size (int):
            Font size of the text. (Default is *1*)
        color (tuple):
            (r, g, b) color of the text. (Default is *(255,255,255)*)
        line_width (int):
            Line width of the text. (Default is *1*)
        font (str):
            Font to use. If ``None``, then will use ``cv2.FONT_HERSHEY_SIMPLEX``.
            See ``cv2.FONT...`` for more options. (Default is ``None``)
        show (bool):
            If ``True``, then will show the images with text added. (Default is ``False``)
        frameRate (int):
            Frame rate of the video. (Default is *30*)

    Returns:
        (np.array): 
            images_with_text (np.array): 
                Frames of video or images with text added.
    """
    import cv2
    import copy
    
    if font is None:
        font = cv2.FONT_HERSHEY_SIMPLEX
    
    images_cp = copy.deepcopy(images)
    for i_f, frame in enumerate(images_cp):
        for i_t, t in enumerate(text[i_f]):
            fn_putText = lambda frame_gray: cv2.putText(frame_gray, t, [position[0] , position[1] + i_t*font_size*30], font, font_size, color, line_width)
            if frame.ndim == 3:
                [fn_putText(frame[:,:,ii]) for ii in range(frame.shape[2])]
            else:
                fn_putText(frame)
        if show:
            cv2.imshow('add_text_to_images', frame)
            cv2.waitKey(int(1000/frameRate))
    
    if show:
        cv2.destroyWindow('add_text_to_images')
    return images_cp


def resize_images(
    images: Union[np.ndarray, List[np.ndarray]], 
    new_shape: Tuple[int, int] = (100,100),
    interpolation: str = 'linear',
    antialias: bool = False,
    align_corners: bool = False,
    device: str = 'cpu',
) -> np.ndarray:
    """
    Resizes images using the ``torch.nn.functional.interpolate`` method.
    RH 2023

    Args:
        images (Union[np.ndarray, List[np.ndarray]]): 
            Frames of video or images. Can be 2D, 3D, or 4D. 
            * For a 2D array: shape is *(height, width)*
            * For a 3D array: shape is *(n_frames, height, width)*
            * For a 4D array: shape is *(n_frames, height, width, n_channels)*
        new_shape (Tuple[int, int]): 
            The desired height and width of resized images as a tuple. 
            (Default is *(100, 100)*)
        interpolation (str): 
            The interpolation method to use. See ``torch.nn.functional.interpolate`` 
            for options. (Default is ``'linear'``)
        antialias (bool): 
            If ``True``, antialiasing will be used. (Default is ``False``)
        align_corners (bool): 
            If ``True``, the corners will be aligned. See ``torch.nn.functional.interpolate`` 
            for details. (Default is ``False``)
        device (str): 
            The device to use for ``torch.nn.functional.interpolate``. 
            (Default is ``'cpu'``)
            
    Returns:
        (np.ndarray): 
            images_resized (np.ndarray): 
                Frames of video or images with overlay added.
    """
    if isinstance(images, list):
        images = np.stack(images, axis=0)
    
    if images.ndim == 2:
        images = images[None,:,:]
    elif images.ndim == 3:
        images = images
    elif images.ndim == 4:
        images = images.transpose(0,3,1,2)
    else:
        raise ValueError('images must be 2D, 3D, or 4D.')
    
    images_torch = torch.as_tensor(images, device=device)
    images_torch = torch.nn.functional.interpolate(
        images_torch, 
        size=tuple(np.array(new_shape, dtype=int)), 
        mode=interpolation,
        align_corners=align_corners,
        recompute_scale_factor=None,
        antialias=antialias,
    )
    images_resized = images_torch.cpu().numpy()
    
    if images.ndim == 2:
        images_resized = images_resized[0,:,:]
    elif images.ndim == 3:
        images_resized = images_resized
    elif images.ndim == 4:
        images_resized = images_resized.transpose(0,2,3,1)
    
    return images_resized


######################################################################################################################################
######################################################## TIME SERIES #################################################################
######################################################################################################################################

class Convolver_1d():
    """
    Class for 1D convolution.
    Uses torch.nn.functional.conv1d.
    Stores the convolution and edge correction kernels for repeated use.
    RH 2023
    
    Attributes:
        pad_mode (str): 
            Mode for padding. See ``torch.nn.functional.conv1d`` for details.
        dtype (object): 
            Data type for the convolution. Default is ``torch.float32``.
        kernel (object): 
            Convolution kernel as a tensor.
        trace_correction (object): 
            Kernel for edge correction.
            
    Args:
        kernel (Union[np.ndarray, object]):
            1D array to convolve with. The array can be a numpy array or a
            tensor.
        length_x (Optional[int]):
            Length of the array to be convolved. 
            Must not be ``None`` if pad_mode is not 'valid'. (Default is
            ``None``)
        dtype (object): 
            Data type to use for the convolution. 
            (Default is ``torch.float32``)
        pad_mode (str): 
            Mode for padding. 
            See ``torch.nn.functional.conv1d`` for details. 
            (Default is 'same')
        correct_edge_effects (bool): 
            Whether or not to correct for edge effects. 
            (Default is ``True``)
        device (str): 
            Device to use for computation. 
            (Default is 'cpu')
    """
    def __init__(
        self,
        kernel: Union[np.ndarray, object],
        length_x: Optional[int] = None,
        dtype: object = torch.float32,
        pad_mode: str = 'same',
        correct_edge_effects: bool = True,
        device: str = 'cpu',
    ):
        """
        Initializes the Convolver_1d with the given kernel, length of array to
        be convolved, dtype, padding mode, edge effect correction setting, and
        device.
        """
        self.pad_mode = pad_mode
        self.dtype = dtype

        ## convert kernel to torch tensor
        self.kernel = torch.as_tensor(kernel, dtype=dtype, device=device)[None,None,:]

        ## compute edge correction kernel
        if pad_mode != 'valid':
            assert length_x is not None, "Must provide length_x if pad_mode is not 'valid'"
            assert length_x >= kernel.shape[0], "length_x must be >= kernel.shape[0]"
            
            self.trace_correction = torch.conv1d(
                input=torch.ones((1,1,length_x), dtype=dtype, device=device),
                weight=self.kernel,
                padding=pad_mode,
            )[0,0,:] if correct_edge_effects else None
        else:
            self.trace_correction = None

        self.__call__ = self.convolve
            
    def convolve(self, arr: Union[np.ndarray, torch.Tensor]) -> Union[np.ndarray, torch.Tensor]:
        """
        Convolve array with kernel.
        
        Args:
            arr (Union[np.ndarray, torch.Tensor]):
                Array to convolve. 
                Convolution performed along the last axis.
                Must be 1D, 2D, or 3D.

        Returns:
            (Union[np.ndarray, torch.Tensor]): 
                out (Union[np.ndarray, torch.Tensor]):
                    The output tensor after performing convolution and
                    correcting for edge effects.

        Example:
            .. highlight:: python
            .. code-block:: python

                convolver = Convolver_1d(kernel=my_kernel)
                result = convolver.convolve(my_array)
        """
        ## make array 3D by adding singleton dimensions if necessary
        ndim = arr.ndim
        if ndim == 1:
            arr = arr[None,None,:]
        elif ndim == 2:
            arr = arr[None,:,:]
        assert arr.ndim == 3, "Array must be 1D or 2D or 3D"

        ## convolve along last axis
        out = torch.conv1d(
            input=torch.as_tensor(arr, dtype=self.dtype, device=self.kernel.device),
            weight=self.kernel,
            padding=self.pad_mode,
        )

        ## correct for edge effects
        if self.trace_correction is not None:
            out = out / self.trace_correction[None,None,:]
            
        ## remove singleton dimensions if necessary
        if ndim == 1:
            out = out[0,0,:]
        elif ndim == 2:
            out = out[0,:,:]
        return out
    
    def __repr__(self) -> str:
        return f"Convolver_1d(kernel shape={self.kernel.shape}, pad_mode={self.pad_mode})"
        

######################################################################################################################################
####################################################### FEATURIZATION ################################################################
######################################################################################################################################


class Toeplitz_convolution2d():
    """
    Convolve a 2D array with a 2D kernel using the Toeplitz matrix
    multiplication method. This class is ideal when 'x' is very sparse
    (density<0.01), 'x' is small (shape <(1000,1000)), 'k' is small (shape
    <(100,100)), and the batch size is large (e.g. 1000+). Generally, it is
    faster than scipy.signal.convolve2d when convolving multiple arrays with the
    same kernel. It maintains a low memory footprint by storing the toeplitz
    matrix as a sparse matrix.
    RH 2022

    Attributes:
        x_shape (Tuple[int, int]):
            The shape of the 2D array to be convolved.
        k (np.ndarray):
            2D kernel to convolve with.
        mode (str):
            Either ``'full'``, ``'same'``, or ``'valid'``. See
            scipy.signal.convolve2d for details.
        dtype (Optional[np.dtype]):
            The data type to use for the Toeplitz matrix.
            If ``None``, then the data type of the kernel is used.

    Args:
        x_shape (Tuple[int, int]):
            The shape of the 2D array to be convolved.
        k (np.ndarray):
            2D kernel to convolve with.
        mode (str):
            Convolution method to use, either ``'full'``, ``'same'``, or
            ``'valid'``.
            See scipy.signal.convolve2d for details. (Default is 'same')
        dtype (Optional[np.dtype]):
            The data type to use for the Toeplitz matrix. Ideally, this matches
            the data type of the input array. If ``None``, then the data type of
            the kernel is used. (Default is ``None``)

    Example:
        .. highlight:: python
        .. code-block:: python

            # create Toeplitz_convolution2d object
            toeplitz_convolution2d = Toeplitz_convolution2d(
                x_shape=(100,30),
                k=np.random.rand(10,10),
                mode='same',
            )
            toeplitz_convolution2d(
                x=scipy.sparse.csr_matrix(np.random.rand(5,3000)),
                batch_size=True,
            )
    """
    def __init__(
        self,
        x_shape: Tuple[int, int],
        k: np.ndarray,
        mode: str = 'same',
        dtype: Optional[np.dtype] = None,
    ):
        """
        Initializes the Toeplitz_convolution2d object and stores the Toeplitz
        matrix.
        """
        self.k = k = np.flipud(k.copy())
        self.mode = mode
        self.x_shape = x_shape
        self.dtype = k.dtype if dtype is None else dtype

        if mode == 'valid':
            assert x_shape[0] >= k.shape[0] and x_shape[1] >= k.shape[1], "x must be larger than k in both dimensions for mode='valid'"

        self.so = so = size_output_array = ( (k.shape[0] + x_shape[0] -1), (k.shape[1] + x_shape[1] -1))  ## 'size out' is the size of the output array

        ## make the toeplitz matrices
        t = toeplitz_matrices = [scipy.sparse.diags(
            diagonals=np.ones((k.shape[1], x_shape[1]), dtype=self.dtype) * k_i[::-1][:,None], 
            offsets=np.arange(-k.shape[1]+1, 1), 
            shape=(so[1], x_shape[1]),
            dtype=self.dtype,
        ) for k_i in k[::-1]]  ## make the toeplitz matrices for the rows of the kernel
        tc = toeplitz_concatenated = scipy.sparse.vstack(t + [scipy.sparse.dia_matrix((t[0].shape), dtype=self.dtype)]*(x_shape[0]-1))  ## add empty matrices to the bottom of the block due to padding, then concatenate

        ## make the double block toeplitz matrix
        self.dt = double_toeplitz = scipy.sparse.hstack([self._roll_sparse(
            x=tc, 
            shift=(ii>0)*ii*(so[1])  ## shift the blocks by the size of the output array
        ) for ii in range(x_shape[0])]).tocsr()
    
    def __call__(
        self,
        x: Union[np.ndarray, scipy.sparse.csc_matrix, scipy.sparse.csr_matrix],
        batching: bool = True,
        mode: Optional[str] = None,
    ) -> Union[np.ndarray, scipy.sparse.csr_matrix]:
        """
        Convolve the input array with the kernel.

        Args:
            x (Union[np.ndarray, scipy.sparse.csc_matrix,
            scipy.sparse.csr_matrix]): 
                Input array(s) (i.e. image(s)) to convolve with the kernel. \n
                * If ``batching==False``: Single 2D array to convolve with the
                  kernel. Shape: *(self.x_shape[0], self.x_shape[1])*
                * If ``batching==True``: Multiple 2D arrays that have been
                  flattened into row vectors (with order='C'). \n
                Shape: *(n_arrays, self.x_shape[0]*self.x_shape[1])*

            batching (bool): 
                * ``False``: x is a single 2D array.
                * ``True``: x is a 2D array where each row is a flattened 2D
                  array. \n
                (Default is ``True``)

            mode (Optional[str]): 
                Defines the mode of the convolution. Options are 'full', 'same'
                or 'valid'. See `scipy.signal.convolve2d` for details. Overrides
                the mode set in __init__. (Default is ``None``)

        Returns:
            (Union[np.ndarray, scipy.sparse.csr_matrix]):
                out (Union[np.ndarray, scipy.sparse.csr_matrix]): 
                    * ``batching==True``: Multiple convolved 2D arrays that have
                      been flattened into row vectors (with order='C'). Shape:
                      *(n_arrays, height*width)*
                    * ``batching==False``: Single convolved 2D array of shape
                      *(height, width)*
        """
        if mode is None:
            mode = self.mode  ## use the mode that was set in the init if not specified
        issparse = scipy.sparse.issparse(x)
        
        if batching:
            x_v = x.T  ## transpose into column vectors
        else:
            x_v = x.reshape(-1, 1)  ## reshape 2D array into a column vector
        
        if issparse:
            x_v = x_v.tocsc()
        
        out_v = self.dt @ x_v  ## if sparse, then 'out_v' will be a csc matrix
            
        ## crop the output to the correct size
        if mode == 'full':
            p_t = 0
            p_b = self.so[0]+1
            p_l = 0
            p_r = self.so[1]+1
        if mode == 'same':
            p_t = (self.k.shape[0]-1)//2
            p_b = -(self.k.shape[0]-1)//2
            p_l = (self.k.shape[1]-1)//2
            p_r = -(self.k.shape[1]-1)//2

            p_b = self.x_shape[0]+1 if p_b==0 else p_b
            p_r = self.x_shape[1]+1 if p_r==0 else p_r
        if mode == 'valid':
            p_t = (self.k.shape[0]-1)
            p_b = -(self.k.shape[0]-1)
            p_l = (self.k.shape[1]-1)
            p_r = -(self.k.shape[1]-1)

            p_b = self.x_shape[0]+1 if p_b==0 else p_b
            p_r = self.x_shape[1]+1 if p_r==0 else p_r
        
        if batching:
            idx_crop = np.zeros((self.so), dtype=np.bool_)
            idx_crop[p_t:p_b, p_l:p_r] = True
            idx_crop = idx_crop.reshape(-1)
            out = out_v[idx_crop,:].T
        else:
            if issparse:
                out = out_v.reshape((self.so)).tocsc()[p_t:p_b, p_l:p_r]
            else:
                out = out_v.reshape((self.so))[p_t:p_b, p_l:p_r]  ## reshape back into 2D array and crop
        return out
    
    def _roll_sparse(
        self,
        x: scipy.sparse.csr_matrix,
        shift: int,
    ):
        """
        Roll columns of a sparse matrix.
        """
        out = x.copy()
        out.row += shift
        return out
    

######################################################################################################################################
##################################################### PARALLEL HELPERS ###############################################################
######################################################################################################################################


class ParallelExecutionError(Exception):
    """
    Exception class for errors that occur during parallel execution.
    Intended to be used with the ``map_parallel`` function.
    RH 2023

    Attributes:
        index (int):
            Index of the job that failed.
        original_exception (Exception):
            The original exception that was raised.
    """
    def __init__(self, index, original_exception):
        self.index = index
        self.original_exception = original_exception

    def __str__(self):
        return f"Job {self.index} raised an exception: {self.original_exception}"

def map_parallel(
    func: Callable, 
    args: List[Any], 
    method: str = 'multithreading', 
    workers: int = -1, 
    prog_bar: bool = True
) -> List[Any]:
    """
    Maps a function to a list of arguments in parallel.
    RH 2022

    Args:
        func (Callable): 
            The function to be mapped.
        args (List[Any]): 
            List of arguments to which the function should be mapped.
            Length of list should be equal to the number of arguments.
            Each element should then be an iterable for each job that is run.
        method (str): 
            Method to use for parallelization. Either \n
            * ``'multithreading'``: Use multithreading from concurrent.futures.
            * ``'multiprocessing'``: Use multiprocessing from concurrent.futures.
            * ``'mpire'``: Use mpire.
            * ``'serial'``: Use list comprehension. \n
            (Default is ``'multithreading'``)
        workers (int): 
            Number of workers to use. If set to -1, all available workers are used. (Default is ``-1``)
        prog_bar (bool): 
            Whether to display a progress bar using tqdm. (Default is ``True``)

    Returns:
        (List[Any]): 
            output (List[Any]): 
                List of results from mapping the function to the arguments.
                
    Example:
        .. highlight::python
        .. code-block::python

            result = map_parallel(max, [[1,2,3,4],[5,6,7,8]], method='multiprocessing', workers=3)
    """
    if workers == -1:
        workers = mp.cpu_count()

    ## Get number of arguments. If args is a generator, make None.
    n_args = len(args[0]) if hasattr(args, '__len__') else None

    ## Assert that args is a list
    assert isinstance(args, list), "args must be a list"

    ## Assert that all args are the same length
    assert all([len(arg) == n_args for arg in args]), "All args must be the same length"

    ## Make indices
    indices = np.arange(n_args)

    def wrapper(*args_index):
        """
        Wrapper function to catch exceptions.
        
        Args:
        *args_index (tuple):
            Tuple of arguments to be passed to the function.
            Should take the form of (arg1, arg2, ..., argN, index)
            The last element is the index of the job.
        """
        index = args_index[-1]
        args = args_index[:-1]
        
        try:
            return func(*args)
        except Exception as e:
            raise ParallelExecutionError(index, e)
        
    if method == 'multithreading':
        executor = ThreadPoolExecutor
    elif method == 'multiprocessing':
        executor = ProcessPoolExecutor
    elif method == 'mpire':
        import mpire
        executor = mpire.WorkerPool
    # elif method == 'joblib':
    #     import joblib
    #     return joblib.Parallel(n_jobs=workers)(joblib.delayed(func)(arg) for arg in tqdm(args, total=n_args, disable=prog_bar!=True))
    elif method == 'serial':
        # return [func(*arg) for arg in tqdm(args, disable=prog_bar!=True)]
        return list(tqdm(map(wrapper, *(args + [indices])), total=n_args, disable=prog_bar!=True))
    else:
        raise ValueError(f"method {method} not recognized")

    with executor(workers) as ex:
        return list(tqdm(ex.map(wrapper, *(args + [indices])), total=n_args, disable=prog_bar!=True))


######################################################################################################################################
######################################################### CLUSTERING #################################################################
######################################################################################################################################


def compute_cluster_similarity_matrices(
    s: Union[scipy.sparse.csr_matrix, np.ndarray, sparse.COO], 
    l: np.ndarray, 
    verbose: bool = True,
) -> Tuple[np.ndarray, np.ndarray, np.ndarray]:
    """
    Computes the similarity matrices for each cluster in ``l``. This algorithm
    works best on large and sparse matrices.
    RH 2023

    Args:
        s (Union[scipy.sparse.csr_matrix, np.ndarray, sparse.COO]): 
            Similarity matrix. Entries should be non-negative floats.
        l (np.ndarray): 
            Labels for each row of ``s``. Labels should ideally be integers.
        verbose (bool): 
            Whether to print warnings. (Default is ``True``)

    Returns:
        (tuple): tuple containing:
            labels_unique (np.ndarray):
                Unique labels in ``l``.
            cs_mean (np.ndarray):
                Similarity matrix for each cluster. Each element is the mean
                similarity between all the pairs of samples in each cluster.
                **Note** that the diagonal here only considers non-self
                similarity, which excludes the diagonals of ``s``.
            cs_max (np.ndarray):
                Similarity matrix for each cluster. Each element is the maximum
                similarity between all the pairs of samples in each cluster.
                **Note** that the diagonal here only considers non-self
                similarity, which excludes the diagonals of ``s``.
            cs_min (np.ndarray):
                Similarity matrix for each cluster. Each element is the minimum
                similarity between all the pairs of samples in each cluster.
                Will be 0 if there are any sparse elements between the two
                clusters.
    """
    import sparse
    import scipy.sparse

    l_arr = np.array(l)
    ss = scipy.sparse.csr_matrix(s.astype(np.float32))

    ## assert that all labels have at least two samples
    l_u ,l_c = np.unique(l_arr, return_counts=True)
    # assert np.all(l_c >= 2), "All labels must have at least two samples."
    ## assert that s is a square matrix
    assert ss.shape[0] == ss.shape[1], "Similarity matrix must be square."
    ## assert that s is non-negative
    assert (ss < 0).sum() == 0, "Similarity matrix must be non-negative."
    ## assert that l is a 1-D array
    assert len(l.shape) == 1, "Labels must be a 1-D array."
    ## assert that l is the same length as s
    assert len(l) == ss.shape[0], "Labels must be the same length as the similarity matrix."
    if verbose:
        ## Warn if s is not symmetric
        if not (ss - ss.T).sum() == 0:
            print("Warning: Similarity matrix is not symmetric.") if verbose else None
        ## Warn if s is not sparse
        if not isinstance(ss, (np.ndarray, sparse.COO, scipy.sparse.csr_matrix)):
            print("Warning: Similarity matrix is not a recognized sparse type or np.ndarray. Will attempt to convert to sparse.COO") if verbose else None
        ## Warn if diagonal is not all ones. It will be converted
        if not np.allclose(np.array(ss[range(ss.shape[0]), range(ss.shape[0])]), 1):
            print("Warning: Similarity matrix diagonal is not all ones. Will set diagonal to all ones.") if verbose else None
        ## Warn if there are any values greater than 1
        if (ss > 1).sum() > 0:
            print("Warning: Similarity matrix has values greater than 1.") if verbose else None
        ## Warn if there are NaNs. Set to 0.
        if (np.isnan(ss.data)).sum() > 0:
            print("Warning: Similarity matrix has NaNs. Will set to 0.") if verbose else None
            ss.data[np.isnan(ss.data)] = 0

    ## Make a boolean matrix for labels
    l_bool = sparse.COO(np.stack([l_arr == u for u in l_u], axis=0))
    samp_per_clust = l_bool.sum(1).todense()
    n_clusters = len(samp_per_clust)
    n_samples = ss.shape[0]
    
    ## Force diagonal to be 1s
    ss = ss.tolil()
    ss[range(n_samples), range(n_samples)] = 1
    ss = sparse.COO(ss)

    ## Compute the similarity matrix for each pair of clusters
    s_big_conj = ss[None,None,:,:] * l_bool[None,:,:,None] * l_bool[:,None,None,:]  ## shape: (n_clusters, n_clusters, n_samples, n_samples)
    s_big_diag = sparse.eye(n_samples) * l_bool[None,:,:,None] * l_bool[:,None,None,:]

    ## Compute the mean similarity matrix for each cluster
    samp_per_clust_crossGrid = samp_per_clust[:,None] * samp_per_clust[None,:]  ## shape: (n_clusters, n_clusters). This is the product of the number of samples in each cluster. Will be used to divide by the sum of similarities.
    norm_mat = samp_per_clust_crossGrid.copy()  ## above variable will be used again and this one will be mutated.
    fixed_diag = samp_per_clust * (samp_per_clust - 1)  ## shape: (n_clusters,). For the diagonal, we need to subtract 1 from the number of samples in each cluster because samples have only 1 similarity with themselves along the diagonal.
    norm_mat[range(n_clusters), range(n_clusters)] = fixed_diag  ## Correcting the diagonal
    s_big_sum_raw = s_big_conj.sum(axis=(2,3)).todense()
    s_big_sum_raw[range(n_clusters), range(n_clusters)] = s_big_sum_raw[range(n_clusters), range(n_clusters)] - samp_per_clust  ## subtract off the number of samples in each cluster from the diagonal
    cs_mean = s_big_sum_raw / norm_mat  ## shape: (n_clusters, n_clusters). Compute mean by finding the sum of the similarities and dividing by the norm_mat.

    ## Compute the min similarity matrix for each cluster
    ### This is done in two steps:
    #### 1. Compute the minimum similarity between each pair of clusters by inverting the similarity matrix and finding the maximum similarity between each pair of clusters.
    #### 2. Since the first step doesn't invert any values that happen to be 0 (since they are sparse), we need to find out if there are any 0 values there are in each cluster pair, and if there then the minimum similarity between the two clusters is 0.
    val_max = s_big_conj.max() + 1
    cs_min = s_big_conj.copy()
    cs_min.data = val_max - cs_min.data  ## Invert the values
    cs_min = cs_min.max(axis=(2,3))  ## Find the max similarity
    cs_min.data = val_max - cs_min.data  ## Invert the values back
    cs_min.fill_value = 0.0  ## Set the fill value to 0.0 since it gets messed up by these subtraction operations
    
    n_missing_values = (samp_per_clust_crossGrid - (s_big_conj > 0).sum(axis=(2,3)).todense())  ## shape: (n_clusters, n_clusters). Compute the number of missing values by subtracting the number of non-zero values from the number of samples in each cluster.
    # n_missing_values[range(len(samp_per_clust)), range(len(samp_per_clust))] = (samp_per_clust**2 - samp_per_clust) - ((s_big_conj[range(len(samp_per_clust)), range(len(samp_per_clust))] > 0).sum(axis=(1,2))).todense()  ## Correct the diagonal by subtracting the number of non-zero values from the number of samples in each cluster. This is because the diagonal is the number of samples in each cluster squared minus the number of samples in each cluster.
    bool_nonMissing_values = (n_missing_values == 0)  ## shape: (n_clusters, n_clusters). Make a boolean matrix for where there are no missing values.
    cs_min = cs_min.todense() * bool_nonMissing_values  ## Set the minimum similarity to 0 where there are missing values.

    ## Compute the max similarity matrix for each cluster
    cs_max = (s_big_conj - s_big_diag).max(axis=(2,3))

    return l_u, cs_mean, cs_max.todense(), cs_min


######################################################################################################################################
########################################################## TESTING ###################################################################
######################################################################################################################################


class Equivalence_checker():
    """
    Class for checking if all items are equivalent or allclose (almost equal) in
    two complex data structures. Can check nested lists, dicts, and other data
    structures. Can also optionally assert (raise errors) if all items are not
    equivalent. 
    RH 2023

    Attributes:
        _kwargs_allclose (Optional[dict]): 
            Keyword arguments for the `numpy.allclose` function.
        _assert_mode (bool):
            Whether to raise an assertion error if items are not close.

    Args:
        kwargs_allclose (Optional[dict]): 
            Keyword arguments for the `numpy.allclose` function. (Default is
            ``{'rtol': 1e-7, 'equal_nan': True}``)
        assert_mode (bool): 
            Whether to raise an assertion error if items are not close.
        verbose (bool):
            How much information to print out:
                * ``False`` / ``0``: No information printed out.
                * ``True`` / ``1``: Mismatched items only.
                * ``2``: All items printed out.
    """
    def __init__(
        self,
        kwargs_allclose: Optional[dict] = {'rtol': 1e-7, 'equal_nan': True},
        assert_mode=False,
        verbose=False,
    ) -> None:
        """
        Initializes the Allclose_checker.
        """
        self._kwargs_allclose = kwargs_allclose
        self._assert_mode = assert_mode
        self._verbose = verbose
        
    def _checker(
        self, 
        test: Any,
        true: Any, 
        path: Optional[List[str]] = None,
        ) -> bool:
        """
        Compares the test and true values using numpy's allclose function.

        Args:
            test (Union[dict, list, tuple, set, np.ndarray, int, float, complex,
            str, bool, None]): 
                Test value to compare.
            true (Union[dict, list, tuple, set, np.ndarray, int, float, complex,
            str, bool, None]): 
                True value to compare.
            path (Optional[List[str]]): 
                The path of the data structure that is currently being compared.
                (Default is ``None``)

        Returns:
            (bool): 
                result (bool): 
                    Returns True if all elements in test and true are close.
                    Otherwise, returns False.
        """
        try:
            out = np.allclose(test, true, **self._kwargs_allclose)
        except Exception as e:
            out = None
            warnings.warn(f"WARNING. Equivalence check failed. Path: {path}. Error: {e}") if self._verbose else None
            
        if out == False:
            if self._assert_mode:
                raise AssertionError(f"Equivalence check failed. Path: {path}.")
            if self._verbose:
                ## Come up with a way to describe the difference between the two values. Something like the following:
                ### IF the arrays are numeric, then calculate the relative difference
                dtypes_numeric = (np.number, np.bool_, np.integer, np.floating, np.complexfloating)
                if any([np.issubdtype(test.dtype, dtype) and np.issubdtype(true.dtype, dtype) for dtype in dtypes_numeric]):
                    diff = np.abs(test - true)
                    r_diff = diff / np.abs(true)
                    r_diff_mean, r_diff_max, any_nan = np.nanmean(r_diff), np.nanmax(r_diff), np.any(np.isnan(r_diff))
                    print(f"Equivalence check failed. Path: {path}. Relative difference: mean={r_diff_mean}, max={r_diff_max}, any_nan={any_nan}") if self._verbose > 0 else None
                else:
                    print(f"Equivalence check failed. Path: {path}. Value is non-numerical.") if self._verbose > 0 else None
        return out

    def __call__(
        self,
        test: Union[dict, list, tuple, set, np.ndarray, int, float, complex, str, bool, None], 
        true: Union[dict, list, tuple, set, np.ndarray, int, float, complex, str, bool, None], 
        path: Optional[List[str]] = None,
    ) -> Dict[str, Tuple[bool, str]]:
        """
        Compares the test and true values and returns the comparison result.
        Handles various data types including dictionaries, iterables,
        np.ndarray, scalars, strings, numbers, bool, and None.

        Args:
            test (Union[dict, list, tuple, set, np.ndarray, int, float, complex,
            str, bool, None]): 
                Test value to compare.
            true (Union[dict, list, tuple, set, np.ndarray, int, float, complex,
            str, bool, None]): 
                True value to compare.
            path (Optional[List[str]]): 
                The path of the data structure that is currently being compared.
                (Default is ``None``)

        Returns:
            Dict[Tuple[bool, str]]: 
                result Dict[Tuple[bool, str]]: 
                    The comparison result as a dictionary or a tuple depending
                    on the data types of test and true.
        """
        if path is None:
            path = ['']

        if len(path) > 0:
            if path[-1].startswith('_'):
                return (None, 'excluded from testing')

        ## DICT
        if isinstance(true, dict):
            result = {}
            for key in true:
                if key not in test:
                    result[str(key)] = (False, 'key not found')
                else:
                    result[str(key)] = self.__call__(test[key], true[key], path=path + [str(key)])
        ## ITERATABLE
        elif isinstance(true, (list, tuple, set)):
            if len(true) != len(test):
                result = (False, 'length_mismatch')
            result = {}
            for idx, (i, j) in enumerate(zip(test, true)):
                result[str(idx)] = self.__call__(i, j, path=path + [str(idx)])
        ## NP.NDARRAY
        elif isinstance(true, np.ndarray):
            r = self._checker(test, true, path)
            result = (r, 'equivalence')
        ## NP.SCALAR
        elif np.isscalar(true):
            if isinstance(test, (int, float, complex, np.number)):
                r = self._checker(np.array(test), np.array(true), path)
                result = (r, 'equivalence')
            else:
                result = (test == true, 'equivalence')
        ## STRING
        elif isinstance(true, str):
            result = (test == true, 'equivalence')
        ## NUMBER
        elif isinstance(true, (int, float, complex)):
            r = self._checker(test, true, path)
            result = (result, 'equivalence')
        ## BOOL
        elif isinstance(true, bool):
            result = (test == true, 'equivalence')
        ## NONE
        elif true is None:
            result = (test is None, 'equivalence')
        ## N/A
        else:
            result = (None, 'not tested')

        if self._verbose > 1:
            print(f"{'.'.join(path)}: {result}")

        return result


######################################################################################################################################
###################################################### OTHER FUNCTIONS ###############################################################
######################################################################################################################################

def get_balanced_class_weights(
    labels: np.ndarray
) -> np.ndarray:
    """
    Balances the weights for classifier training.
    
    RH, JZ 2022
    
    Args:
        labels (np.ndarray): 
            Array that includes a list of labels to balance the weights for
            classifier training. *shape: (n,)*
    
    Returns:
        (np.ndarray): 
            weights (np.ndarray): 
                Weights by samples. *shape: (n,)*
    """
    labels = labels.astype(np.int64)
    vals, counts = np.unique(labels, return_counts=True)
    weights = len(labels) / counts
    return weights


def get_balanced_sample_weights(
    labels: np.ndarray, 
    class_weights: Optional[np.ndarray] = None,
) -> np.ndarray:
    """
    Balances the weights for classifier training.
    
    RH/JZ 2022
    
    Args:
        labels (np.ndarray): 
            Array that includes a list of labels to balance the weights for
            classifier training. *shape: (n,)*
        class_weights (np.ndarray, Optional): 
            Optional parameter which includes an array of pre-fit class weights.
            If ``None``, weights will be calculated using the provided sample
            labels. (Default is ``None``)
    
    Returns:
        (np.ndarray): 
            sample_weights (np.ndarray): 
                Sample weights by labels. *shape: (n,)*
    """
    if type(class_weights) is not np.ndarray and type(class_weights) is not np.array:
        print('Warning: Class weights not pre-fit. Using provided sample labels.')
        weights = get_balanced_class_weights(labels)
    else:
        weights = class_weights
    sample_weights = weights[labels]
    return sample_weights<|MERGE_RESOLUTION|>--- conflicted
+++ resolved
@@ -3467,15 +3467,6 @@
                 return warp_sparse_image(im_sparse=conv2d(im_sparse, batching=False), remappingIdx=remappingIdx)
 
         # Get values at the grid points
-<<<<<<< HEAD
-        grid_values = scipy.interpolate.griddata(
-            points=(rows, cols), 
-            values=data, 
-            xi=remappingIdx[:,:,::-1], 
-            method=method, 
-            fill_value=fill_value,
-        )
-=======
         try:
             grid_values = scipy.interpolate.griddata(
                 points=(rows, cols), 
@@ -3487,7 +3478,6 @@
         except Exception as e:
             raise Exception(f"Error interpolating sparse image. Something is either weird about one of the input images or the remappingIdx. Error: {e}")
         
->>>>>>> d7cd2a76
         # Create a new sparse image from the nonzero pixels
         warped_sparse_image = scipy.sparse.csr_matrix(grid_values, dtype=dtype)
         warped_sparse_image.eliminate_zeros()
